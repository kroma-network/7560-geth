// Copyright 2021 The go-ethereum Authors
// This file is part of the go-ethereum library.
//
// The go-ethereum library is free software: you can redistribute it and/or modify
// it under the terms of the GNU Lesser General Public License as published by
// the Free Software Foundation, either version 3 of the License, or
// (at your option) any later version.
//
// The go-ethereum library is distributed in the hope that it will be useful,
// but WITHOUT ANY WARRANTY; without even the implied warranty of
// MERCHANTABILITY or FITNESS FOR A PARTICULAR PURPOSE. See the
// GNU Lesser General Public License for more details.
//
// You should have received a copy of the GNU Lesser General Public License
// along with the go-ethereum library. If not, see <http://www.gnu.org/licenses/>.

// Package ethconfig contains the configuration of the ETH and LES protocols.
package ethconfig

import (
	"errors"
	"time"

	"github.com/ethereum/go-ethereum/common"
	"github.com/ethereum/go-ethereum/consensus"
	"github.com/ethereum/go-ethereum/consensus/beacon"
	"github.com/ethereum/go-ethereum/consensus/clique"
	"github.com/ethereum/go-ethereum/consensus/ethash"
	"github.com/ethereum/go-ethereum/core"
	"github.com/ethereum/go-ethereum/core/txpool/blobpool"
	"github.com/ethereum/go-ethereum/core/txpool/legacypool"
	"github.com/ethereum/go-ethereum/eth/downloader"
	"github.com/ethereum/go-ethereum/eth/gasprice"
	"github.com/ethereum/go-ethereum/ethdb"
	"github.com/ethereum/go-ethereum/miner"
	"github.com/ethereum/go-ethereum/params"
)

// FullNodeGPO contains default gasprice oracle settings for full node.
var FullNodeGPO = gasprice.Config{
	Blocks:                  20,
	Percentile:              60,
	MaxHeaderHistory:        1024,
	MaxBlockHistory:         1024,
	MaxPrice:                gasprice.DefaultMaxPrice,
	IgnorePrice:             gasprice.DefaultIgnorePrice,
	MinSuggestedPriorityFee: gasprice.DefaultMinSuggestedPriorityFee,
}

// Defaults contains default settings for use on the Ethereum main net.
var Defaults = Config{
	SyncMode:           downloader.SnapSync,
	NetworkId:          0, // enable auto configuration of networkID == chainID
	TxLookupLimit:      2350000,
	TransactionHistory: 2350000,
	StateHistory:       params.FullImmutabilityThreshold,
	LightPeers:         100,
	DatabaseCache:      512,
	TrieCleanCache:     154,
	TrieDirtyCache:     256,
	TrieTimeout:        60 * time.Minute,
	SnapshotCache:      102,
	FilterLogCacheSize: 32,
	Miner:              miner.DefaultConfig,
	TxPool:             legacypool.DefaultConfig,
	BlobPool:           blobpool.DefaultConfig,
	RPCGasCap:          50000000,
	RPCEVMTimeout:      5 * time.Second,
	GPO:                FullNodeGPO,
	RPCTxFeeCap:        1, // 1 ether
}

//go:generate go run github.com/fjl/gencodec -type Config -formats toml -out gen_config.go

// Config contains configuration options for ETH and LES protocols.
type Config struct {
	// The genesis block, which is inserted if the database is empty.
	// If nil, the Ethereum main net block is used.
	Genesis *core.Genesis `toml:",omitempty"`

	// Network ID separates blockchains on the peer-to-peer networking level. When left
	// zero, the chain ID is used as network ID.
	NetworkId uint64
	SyncMode  downloader.SyncMode

	// This can be set to list of enrtree:// URLs which will be queried for
	// nodes to connect to.
	EthDiscoveryURLs  []string
	SnapDiscoveryURLs []string

	NoPruning  bool // Whether to disable pruning and flush everything to disk
	NoPrefetch bool // Whether to disable prefetching and only load state on demand

	// Deprecated, use 'TransactionHistory' instead.
	TxLookupLimit      uint64 `toml:",omitempty"` // The maximum number of blocks from head whose tx indices are reserved.
	TransactionHistory uint64 `toml:",omitempty"` // The maximum number of blocks from head whose tx indices are reserved.
	StateHistory       uint64 `toml:",omitempty"` // The maximum number of blocks from head whose state histories are reserved.

	// State scheme represents the scheme used to store ethereum states and trie
	// nodes on top. It can be 'hash', 'path', or none which means use the scheme
	// consistent with persistent state.
	StateScheme string `toml:",omitempty"`

	// RequiredBlocks is a set of block number -> hash mappings which must be in the
	// canonical chain of all remote peers. Setting the option makes geth verify the
	// presence of these blocks for every new peer connection.
	RequiredBlocks map[uint64]common.Hash `toml:"-"`

	// Light client options
	LightServ        int  `toml:",omitempty"` // Maximum percentage of time allowed for serving LES requests
	LightIngress     int  `toml:",omitempty"` // Incoming bandwidth limit for light servers
	LightEgress      int  `toml:",omitempty"` // Outgoing bandwidth limit for light servers
	LightPeers       int  `toml:",omitempty"` // Maximum number of LES client peers
	LightNoPrune     bool `toml:",omitempty"` // Whether to disable light chain pruning
	LightNoSyncServe bool `toml:",omitempty"` // Whether to serve light clients before syncing

	// Database options
	SkipBcVersionCheck bool `toml:"-"`
	DatabaseHandles    int  `toml:"-"`
	DatabaseCache      int
	DatabaseFreezer    string

	TrieCleanCache int
	TrieDirtyCache int
	TrieTimeout    time.Duration
	SnapshotCache  int
	Preimages      bool

	// This is the number of blocks for which logs will be cached in the filter system.
	FilterLogCacheSize int

	// Mining options
	Miner miner.Config

	// Transaction pool options
	TxPool   legacypool.Config
	BlobPool blobpool.Config

	// Gas Price Oracle options
	GPO gasprice.Config

	// Enables tracking of SHA3 preimages in the VM
	EnablePreimageRecording bool

	// Enables prefetching trie nodes for read operations too
	EnableWitnessCollection bool `toml:"-"`

	// Enables VM tracing
	VMTrace           string
	VMTraceJsonConfig string

	// Miscellaneous options
	DocRoot string `toml:"-"`

	// RPCGasCap is the global gas cap for eth-call variants.
	RPCGasCap uint64

	// RPCEVMTimeout is the global timeout for eth-call.
	RPCEVMTimeout time.Duration

	// RPCTxFeeCap is the global transaction fee(price * gaslimit) cap for
	// send-transaction variants. The unit is ether.
	RPCTxFeeCap float64

	// OverrideCancun (TODO: remove after the fork)
	OverrideCancun *uint64 `toml:",omitempty"`

	// OverrideVerkle (TODO: remove after the fork)
	OverrideVerkle *uint64 `toml:",omitempty"`

<<<<<<< HEAD
	OverrideOptimismCanyon *uint64 `toml:",omitempty"`

	OverrideOptimismEcotone *uint64 `toml:",omitempty"`

	OverrideOptimismFjord *uint64 `toml:",omitempty"`

	OverrideOptimismGranite *uint64 `toml:",omitempty"`

	OverrideOptimismHolocene *uint64 `toml:",omitempty"`

	OverrideOptimismInterop *uint64 `toml:",omitempty"`

	// ApplySuperchainUpgrades requests the node to load chain-configuration from the superchain-registry.
	ApplySuperchainUpgrades bool `toml:",omitempty"`

	RollupSequencerHTTP                     string
	RollupHistoricalRPC                     string
	RollupHistoricalRPCTimeout              time.Duration
	RollupDisableTxPoolGossip               bool
	RollupDisableTxPoolAdmission            bool
	RollupHaltOnIncompatibleProtocolVersion string
=======
	// Rip7560MaxBundleGas is the maximum amount of gas that can be used by an RIP-7560 bundle
	Rip7560MaxBundleGas *uint64 `toml:",omitempty"`

	// Rip7560MaxBundleSize is the maximum number of transactions an RIP-7560 bundle can contain
	Rip7560MaxBundleSize *uint64 `toml:",omitempty"`

	// Rip7560PullUrls provides a list of bundlers the node will ask for new bundles for each block
	Rip7560PullUrls []string

	// Rip7560AcceptPush when set to "true" the node will accept incoming 'eth_sendRip7560TransactionsBundle'
	Rip7560AcceptPush bool `toml:",omitempty"`
>>>>>>> 9d90a5bd
}

// CreateConsensusEngine creates a consensus engine for the given chain config.
// Clique is allowed for now to live standalone, but ethash is forbidden and can
// only exist on already merged networks.
func CreateConsensusEngine(config *params.ChainConfig, db ethdb.Database) (consensus.Engine, error) {
	if config.Optimism != nil {
		return beacon.New(&beacon.OpLegacy{}), nil
	}
	// Geth v1.14.0 dropped support for non-merged networks in any consensus
	// mode. If such a network is requested, reject startup.
	if !config.TerminalTotalDifficultyPassed {
		return nil, errors.New("only PoS networks are supported, please transition old ones with Geth v1.13.x")
	}
	// Wrap previously supported consensus engines into their post-merge counterpart
	if config.Clique != nil {
		return beacon.New(clique.New(config.Clique, db)), nil
	}
	return beacon.New(ethash.NewFaker()), nil
}<|MERGE_RESOLUTION|>--- conflicted
+++ resolved
@@ -168,7 +168,6 @@
 	// OverrideVerkle (TODO: remove after the fork)
 	OverrideVerkle *uint64 `toml:",omitempty"`
 
-<<<<<<< HEAD
 	OverrideOptimismCanyon *uint64 `toml:",omitempty"`
 
 	OverrideOptimismEcotone *uint64 `toml:",omitempty"`
@@ -190,7 +189,7 @@
 	RollupDisableTxPoolGossip               bool
 	RollupDisableTxPoolAdmission            bool
 	RollupHaltOnIncompatibleProtocolVersion string
-=======
+
 	// Rip7560MaxBundleGas is the maximum amount of gas that can be used by an RIP-7560 bundle
 	Rip7560MaxBundleGas *uint64 `toml:",omitempty"`
 
@@ -202,7 +201,6 @@
 
 	// Rip7560AcceptPush when set to "true" the node will accept incoming 'eth_sendRip7560TransactionsBundle'
 	Rip7560AcceptPush bool `toml:",omitempty"`
->>>>>>> 9d90a5bd
 }
 
 // CreateConsensusEngine creates a consensus engine for the given chain config.
