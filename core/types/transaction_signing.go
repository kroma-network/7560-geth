--- conflicted
+++ resolved
@@ -40,13 +40,10 @@
 func MakeSigner(config *params.ChainConfig, blockNumber *big.Int, blockTime uint64) Signer {
 	var signer Signer
 	switch {
-<<<<<<< HEAD
-	case config.IsCancun(blockNumber, blockTime) && !config.IsOptimism():
-=======
 	case config.IsRIP7560(blockNumber):
 		signer = NewRIP7560Signer(config.ChainID)
+	case config.IsCancun(blockNumber, blockTime) && !config.IsOptimism():
 	case config.IsCancun(blockNumber, blockTime):
->>>>>>> 9d90a5bd
 		signer = NewCancunSigner(config.ChainID)
 	case config.IsLondon(blockNumber):
 		signer = NewLondonSigner(config.ChainID)
