// Copyright 2014 The go-ethereum Authors
// This file is part of the go-ethereum library.
//
// The go-ethereum library is free software: you can redistribute it and/or modify
// it under the terms of the GNU Lesser General Public License as published by
// the Free Software Foundation, either version 3 of the License, or
// (at your option) any later version.
//
// The go-ethereum library is distributed in the hope that it will be useful,
// but WITHOUT ANY WARRANTY; without even the implied warranty of
// MERCHANTABILITY or FITNESS FOR A PARTICULAR PURPOSE. See the
// GNU Lesser General Public License for more details.
//
// You should have received a copy of the GNU Lesser General Public License
// along with the go-ethereum library. If not, see <http://www.gnu.org/licenses/>.

package types

import (
	"bytes"
	"errors"
	"fmt"
	"io"
	"math/big"
	"sync/atomic"
	"time"

	"github.com/ethereum/go-ethereum/common"
	"github.com/ethereum/go-ethereum/common/math"
	"github.com/ethereum/go-ethereum/crypto"
	"github.com/ethereum/go-ethereum/log"
	"github.com/ethereum/go-ethereum/rlp"
)

var (
	ErrInvalidSig           = errors.New("invalid transaction v, r, s values")
	ErrUnexpectedProtection = errors.New("transaction type does not supported EIP-155 protected signatures")
	ErrInvalidTxType        = errors.New("transaction type not valid in this context")
	ErrTxTypeNotSupported   = errors.New("transaction type not supported")
	ErrGasFeeCapTooLow      = errors.New("fee cap less than base fee")
	errShortTypedTx         = errors.New("typed transaction too short")
	errInvalidYParity       = errors.New("'yParity' field must be 0 or 1")
	errVYParityMismatch     = errors.New("'v' and 'yParity' fields do not match")
	errVYParityMissing      = errors.New("missing 'yParity' or 'v' field in transaction")
)

// Transaction types.
const (
	LegacyTxType     = 0x00
	AccessListTxType = 0x01
	DynamicFeeTxType = 0x02
	BlobTxType       = 0x03
	Rip7560Type      = 0x04
)

// Transaction is an Ethereum transaction.
type Transaction struct {
	inner TxData    // Consensus contents of a transaction
	time  time.Time // Time first seen locally (spam avoidance)

	// caches
	hash atomic.Pointer[common.Hash]
	size atomic.Uint64
	from atomic.Pointer[sigCache]

	// cache of details to compute the data availability fee
	rollupCostData atomic.Value
}

// NewTx creates a new transaction.
func NewTx(inner TxData) *Transaction {
	tx := new(Transaction)
	tx.setDecoded(inner.copy(), 0)
	return tx
}

// TxData is the underlying data of a transaction.
//
// This is implemented by DynamicFeeTx, LegacyTx and AccessListTx.
type TxData interface {
	txType() byte // returns the type ID
	copy() TxData // creates a deep copy and initializes all fields

	chainID() *big.Int
	accessList() AccessList
	data() []byte
	gas() uint64
	gasPrice() *big.Int
	gasTipCap() *big.Int
	gasFeeCap() *big.Int
	value() *big.Int
	nonce() uint64
	to() *common.Address
	isSystemTx() bool

	rawSignatureValues() (v, r, s *big.Int)
	setSignatureValues(chainID, v, r, s *big.Int)

	// effectiveGasPrice computes the gas price paid by the transaction, given
	// the inclusion block baseFee.
	//
	// Unlike other TxData methods, the returned *big.Int should be an independent
	// copy of the computed value, i.e. callers are allowed to mutate the result.
	// Method implementations can use 'dst' to store the result.
	effectiveGasPrice(dst *big.Int, baseFee *big.Int) *big.Int

	encode(*bytes.Buffer) error
	decode([]byte) error
}

// EncodeRLP implements rlp.Encoder
func (tx *Transaction) EncodeRLP(w io.Writer) error {
	if tx.Type() == LegacyTxType {
		return rlp.Encode(w, tx.inner)
	}
	// It's an EIP-2718 typed TX envelope.
	buf := encodeBufferPool.Get().(*bytes.Buffer)
	defer encodeBufferPool.Put(buf)
	buf.Reset()
	if err := tx.encodeTyped(buf); err != nil {
		return err
	}
	return rlp.Encode(w, buf.Bytes())
}

// encodeTyped writes the canonical encoding of a typed transaction to w.
func (tx *Transaction) encodeTyped(w *bytes.Buffer) error {
	w.WriteByte(tx.Type())
	return tx.inner.encode(w)
}

// MarshalBinary returns the canonical encoding of the transaction.
// For legacy transactions, it returns the RLP encoding. For EIP-2718 typed
// transactions, it returns the type and payload.
func (tx *Transaction) MarshalBinary() ([]byte, error) {
	if tx.Type() == LegacyTxType {
		return rlp.EncodeToBytes(tx.inner)
	}
	var buf bytes.Buffer
	err := tx.encodeTyped(&buf)
	return buf.Bytes(), err
}

// DecodeRLP implements rlp.Decoder
func (tx *Transaction) DecodeRLP(s *rlp.Stream) error {
	kind, size, err := s.Kind()
	switch {
	case err != nil:
		return err
	case kind == rlp.List:
		// It's a legacy transaction.
		var inner LegacyTx
		err := s.Decode(&inner)
		if err == nil {
			tx.setDecoded(&inner, rlp.ListSize(size))
		}
		return err
	case kind == rlp.Byte:
		return errShortTypedTx
	default:
		// It's an EIP-2718 typed TX envelope.
		// First read the tx payload bytes into a temporary buffer.
		b, buf, err := getPooledBuffer(size)
		if err != nil {
			return err
		}
		defer encodeBufferPool.Put(buf)
		if err := s.ReadBytes(b); err != nil {
			return err
		}
		// Now decode the inner transaction.
		inner, err := tx.decodeTyped(b)
		if err == nil {
			tx.setDecoded(inner, size)
		}
		return err
	}
}

// UnmarshalBinary decodes the canonical encoding of transactions.
// It supports legacy RLP transactions and EIP-2718 typed transactions.
func (tx *Transaction) UnmarshalBinary(b []byte) error {
	if len(b) > 0 && b[0] > 0x7f {
		// It's a legacy transaction.
		var data LegacyTx
		err := rlp.DecodeBytes(b, &data)
		if err != nil {
			return err
		}
		tx.setDecoded(&data, uint64(len(b)))
		return nil
	}
	// It's an EIP-2718 typed transaction envelope.
	inner, err := tx.decodeTyped(b)
	if err != nil {
		return err
	}
	tx.setDecoded(inner, uint64(len(b)))
	return nil
}

// decodeTyped decodes a typed transaction from the canonical format.
func (tx *Transaction) decodeTyped(b []byte) (TxData, error) {
	if len(b) <= 1 {
		return nil, errShortTypedTx
	}
	var inner TxData
	switch b[0] {
	case AccessListTxType:
		inner = new(AccessListTx)
	case DynamicFeeTxType:
		inner = new(DynamicFeeTx)
	case BlobTxType:
		inner = new(BlobTx)
<<<<<<< HEAD
	case DepositTxType:
		inner = new(DepositTx)
=======
	case Rip7560Type:
		inner = new(Rip7560AccountAbstractionTx)
>>>>>>> 9d90a5bd
	default:
		return nil, ErrTxTypeNotSupported
	}
	err := inner.decode(b[1:])
	return inner, err
}

// setDecoded sets the inner transaction and size after decoding.
func (tx *Transaction) setDecoded(inner TxData, size uint64) {
	tx.inner = inner
	tx.time = time.Now()
	if size > 0 {
		tx.size.Store(size)
	}
}

func sanityCheckSignature(v *big.Int, r *big.Int, s *big.Int, maybeProtected bool) error {
	if isProtectedV(v) && !maybeProtected {
		return ErrUnexpectedProtection
	}

	var plainV byte
	if isProtectedV(v) {
		chainID := deriveChainId(v).Uint64()
		plainV = byte(v.Uint64() - 35 - 2*chainID)
	} else if maybeProtected {
		// Only EIP-155 signatures can be optionally protected. Since
		// we determined this v value is not protected, it must be a
		// raw 27 or 28.
		plainV = byte(v.Uint64() - 27)
	} else {
		// If the signature is not optionally protected, we assume it
		// must already be equal to the recovery id.
		plainV = byte(v.Uint64())
	}
	if !crypto.ValidateSignatureValues(plainV, r, s, false) {
		return ErrInvalidSig
	}

	return nil
}

func isProtectedV(V *big.Int) bool {
	if V.BitLen() <= 8 {
		v := V.Uint64()
		return v != 27 && v != 28 && v != 1 && v != 0
	}
	// anything not 27 or 28 is considered protected
	return true
}

// Protected says whether the transaction is replay-protected.
func (tx *Transaction) Protected() bool {
	switch tx := tx.inner.(type) {
	case *LegacyTx:
		return tx.V != nil && isProtectedV(tx.V)
	default:
		return true
	}
}

// Type returns the transaction type.
func (tx *Transaction) Type() uint8 {
	return tx.inner.txType()
}

// ChainId returns the EIP155 chain ID of the transaction. The return value will always be
// non-nil. For legacy transactions which are not replay-protected, the return value is
// zero.
func (tx *Transaction) ChainId() *big.Int {
	return tx.inner.chainID()
}

// Data returns the input data of the transaction.
func (tx *Transaction) Data() []byte { return tx.inner.data() }

// AccessList returns the access list of the transaction.
func (tx *Transaction) AccessList() AccessList { return tx.inner.accessList() }

// Gas returns the gas limit of the transaction.
func (tx *Transaction) Gas() uint64 { return tx.inner.gas() }

// GasPrice returns the gas price of the transaction.
func (tx *Transaction) GasPrice() *big.Int { return new(big.Int).Set(tx.inner.gasPrice()) }

// GasTipCap returns the gasTipCap per gas of the transaction.
func (tx *Transaction) GasTipCap() *big.Int { return new(big.Int).Set(tx.inner.gasTipCap()) }

// GasFeeCap returns the fee cap per gas of the transaction.
func (tx *Transaction) GasFeeCap() *big.Int { return new(big.Int).Set(tx.inner.gasFeeCap()) }

// Value returns the ether amount of the transaction.
func (tx *Transaction) Value() *big.Int { return new(big.Int).Set(tx.inner.value()) }

// Nonce returns the sender account nonce of the transaction.
func (tx *Transaction) Nonce() uint64 { return tx.inner.nonce() }

// EffectiveNonce returns the nonce that was actually used as part of transaction execution
// Returns nil if the effective nonce is not known
func (tx *Transaction) EffectiveNonce() *uint64 {
	type txWithEffectiveNonce interface {
		effectiveNonce() *uint64
	}

	if itx, ok := tx.inner.(txWithEffectiveNonce); ok {
		return itx.effectiveNonce()
	}
	nonce := tx.inner.nonce()
	return &nonce
}

// To returns the recipient address of the transaction.
// For contract-creation transactions, To returns nil.
func (tx *Transaction) To() *common.Address {
	return copyAddressPtr(tx.inner.to())
}

// SourceHash returns the hash that uniquely identifies the source of the deposit tx,
// e.g. a user deposit event, or a L1 info deposit included in a specific L2 block height.
// Non-deposit transactions return a zeroed hash.
func (tx *Transaction) SourceHash() common.Hash {
	if dep, ok := tx.inner.(*DepositTx); ok {
		return dep.SourceHash
	}
	return common.Hash{}
}

// Mint returns the ETH to mint in the deposit tx.
// This returns nil if there is nothing to mint, or if this is not a deposit tx.
func (tx *Transaction) Mint() *big.Int {
	if dep, ok := tx.inner.(*DepositTx); ok {
		return dep.Mint
	}
	return nil
}

// IsDepositTx returns true if the transaction is a deposit tx type.
func (tx *Transaction) IsDepositTx() bool {
	return tx.Type() == DepositTxType
}

// IsSystemTx returns true for deposits that are system transactions. These transactions
// are executed in an unmetered environment & do not contribute to the block gas limit.
func (tx *Transaction) IsSystemTx() bool {
	return tx.inner.isSystemTx()
}

// Cost returns (gas * gasPrice) + (blobGas * blobGasPrice) + value.
func (tx *Transaction) Cost() *big.Int {
	total := new(big.Int).Mul(tx.GasPrice(), new(big.Int).SetUint64(tx.Gas()))
	if tx.Type() == BlobTxType {
		total.Add(total, new(big.Int).Mul(tx.BlobGasFeeCap(), new(big.Int).SetUint64(tx.BlobGas())))
	}
	total.Add(total, tx.Value())
	return total
}

// RollupCostData caches the information needed to efficiently compute the data availability fee
func (tx *Transaction) RollupCostData() RollupCostData {
	if tx.Type() == DepositTxType {
		return RollupCostData{}
	}
	if v := tx.rollupCostData.Load(); v != nil {
		return v.(RollupCostData)
	}
	data, err := tx.MarshalBinary()
	if err != nil { // Silent error, invalid txs will not be marshalled/unmarshalled for batch submission anyway.
		log.Error("failed to encode tx for L1 cost computation", "err", err)
	}
	out := NewRollupCostData(data)
	tx.rollupCostData.Store(out)
	return out
}

// RawSignatureValues returns the V, R, S signature values of the transaction.
// The return values should not be modified by the caller.
// The return values may be nil or zero, if the transaction is unsigned.
func (tx *Transaction) RawSignatureValues() (v, r, s *big.Int) {
	return tx.inner.rawSignatureValues()
}

// GasFeeCapCmp compares the fee cap of two transactions.
func (tx *Transaction) GasFeeCapCmp(other *Transaction) int {
	return tx.inner.gasFeeCap().Cmp(other.inner.gasFeeCap())
}

// GasFeeCapIntCmp compares the fee cap of the transaction against the given fee cap.
func (tx *Transaction) GasFeeCapIntCmp(other *big.Int) int {
	return tx.inner.gasFeeCap().Cmp(other)
}

// GasTipCapCmp compares the gasTipCap of two transactions.
func (tx *Transaction) GasTipCapCmp(other *Transaction) int {
	return tx.inner.gasTipCap().Cmp(other.inner.gasTipCap())
}

// GasTipCapIntCmp compares the gasTipCap of the transaction against the given gasTipCap.
func (tx *Transaction) GasTipCapIntCmp(other *big.Int) int {
	return tx.inner.gasTipCap().Cmp(other)
}

// EffectiveGasTip returns the effective miner gasTipCap for the given base fee.
// Note: if the effective gasTipCap is negative, this method returns both error
// the actual negative value, _and_ ErrGasFeeCapTooLow
func (tx *Transaction) EffectiveGasTip(baseFee *big.Int) (*big.Int, error) {
	if tx.Type() == DepositTxType {
		return new(big.Int), nil
	}
	if baseFee == nil {
		return tx.GasTipCap(), nil
	}
	var err error
	gasFeeCap := tx.GasFeeCap()
	if gasFeeCap.Cmp(baseFee) == -1 {
		err = ErrGasFeeCapTooLow
	}
	return math.BigMin(tx.GasTipCap(), gasFeeCap.Sub(gasFeeCap, baseFee)), err
}

// EffectiveGasTipValue is identical to EffectiveGasTip, but does not return an
// error in case the effective gasTipCap is negative
func (tx *Transaction) EffectiveGasTipValue(baseFee *big.Int) *big.Int {
	effectiveTip, _ := tx.EffectiveGasTip(baseFee)
	return effectiveTip
}

// EffectiveGasTipCmp compares the effective gasTipCap of two transactions assuming the given base fee.
func (tx *Transaction) EffectiveGasTipCmp(other *Transaction, baseFee *big.Int) int {
	if baseFee == nil {
		return tx.GasTipCapCmp(other)
	}
	return tx.EffectiveGasTipValue(baseFee).Cmp(other.EffectiveGasTipValue(baseFee))
}

// EffectiveGasTipIntCmp compares the effective gasTipCap of a transaction to the given gasTipCap.
func (tx *Transaction) EffectiveGasTipIntCmp(other *big.Int, baseFee *big.Int) int {
	if baseFee == nil {
		return tx.GasTipCapIntCmp(other)
	}
	return tx.EffectiveGasTipValue(baseFee).Cmp(other)
}

// BlobGas returns the blob gas limit of the transaction for blob transactions, 0 otherwise.
func (tx *Transaction) BlobGas() uint64 {
	if blobtx, ok := tx.inner.(*BlobTx); ok {
		return blobtx.blobGas()
	}
	return 0
}

// BlobGasFeeCap returns the blob gas fee cap per blob gas of the transaction for blob transactions, nil otherwise.
func (tx *Transaction) BlobGasFeeCap() *big.Int {
	if blobtx, ok := tx.inner.(*BlobTx); ok {
		return blobtx.BlobFeeCap.ToBig()
	}
	return nil
}

// BlobHashes returns the hashes of the blob commitments for blob transactions, nil otherwise.
func (tx *Transaction) BlobHashes() []common.Hash {
	if blobtx, ok := tx.inner.(*BlobTx); ok {
		return blobtx.BlobHashes
	}
	return nil
}

// BlobTxSidecar returns the sidecar of a blob transaction, nil otherwise.
func (tx *Transaction) BlobTxSidecar() *BlobTxSidecar {
	if blobtx, ok := tx.inner.(*BlobTx); ok {
		return blobtx.Sidecar
	}
	return nil
}

// SetBlobTxSidecar sets the sidecar of a transaction.
// The sidecar should match the blob-tx versioned hashes, or the transaction will be invalid.
// This allows tools to easily re-attach blob sidecars to signed transactions that omit the sidecar.
func (tx *Transaction) SetBlobTxSidecar(sidecar *BlobTxSidecar) error {
	blobtx, ok := tx.inner.(*BlobTx)
	if !ok {
		return fmt.Errorf("not a blob tx, type = %d", tx.Type())
	}
	blobtx.Sidecar = sidecar
	return nil
}

// BlobGasFeeCapCmp compares the blob fee cap of two transactions.
func (tx *Transaction) BlobGasFeeCapCmp(other *Transaction) int {
	return tx.BlobGasFeeCap().Cmp(other.BlobGasFeeCap())
}

// BlobGasFeeCapIntCmp compares the blob fee cap of the transaction against the given blob fee cap.
func (tx *Transaction) BlobGasFeeCapIntCmp(other *big.Int) int {
	return tx.BlobGasFeeCap().Cmp(other)
}

// WithoutBlobTxSidecar returns a copy of tx with the blob sidecar removed.
func (tx *Transaction) WithoutBlobTxSidecar() *Transaction {
	blobtx, ok := tx.inner.(*BlobTx)
	if !ok {
		return tx
	}
	cpy := &Transaction{
		inner: blobtx.withoutSidecar(),
		time:  tx.time,
	}
	// Note: tx.size cache not carried over because the sidecar is included in size!
	if h := tx.hash.Load(); h != nil {
		cpy.hash.Store(h)
	}
	if f := tx.from.Load(); f != nil {
		cpy.from.Store(f)
	}
	return cpy
}

// WithBlobTxSidecar returns a copy of tx with the blob sidecar added.
func (tx *Transaction) WithBlobTxSidecar(sideCar *BlobTxSidecar) *Transaction {
	blobtx, ok := tx.inner.(*BlobTx)
	if !ok {
		return tx
	}
	cpy := &Transaction{
		inner: blobtx.withSidecar(sideCar),
		time:  tx.time,
	}
	// Note: tx.size cache not carried over because the sidecar is included in size!
	if h := tx.hash.Load(); h != nil {
		cpy.hash.Store(h)
	}
	if f := tx.from.Load(); f != nil {
		cpy.from.Store(f)
	}
	return cpy
}

func (tx *Transaction) Rip7560TransactionData() *Rip7560AccountAbstractionTx {
	inner := tx.inner
	ptr := inner.(*Rip7560AccountAbstractionTx)
	return ptr
}

// SetTime sets the decoding time of a transaction. This is used by tests to set
// arbitrary times and by persistent transaction pools when loading old txs from
// disk.
func (tx *Transaction) SetTime(t time.Time) {
	tx.time = t
}

// Time returns the time when the transaction was first seen on the network. It
// is a heuristic to prefer mining older txs vs new all other things equal.
func (tx *Transaction) Time() time.Time {
	return tx.time
}

// Hash returns the transaction hash.
func (tx *Transaction) Hash() common.Hash {
	if hash := tx.hash.Load(); hash != nil {
		return *hash
	}

	var h common.Hash
	if tx.Type() == LegacyTxType {
		h = rlpHash(tx.inner)
	} else {
		h = prefixedRlpHash(tx.Type(), tx.inner)
	}
	tx.hash.Store(&h)
	return h
}

// Size returns the true encoded storage size of the transaction, either by encoding
// and returning it, or returning a previously cached value.
func (tx *Transaction) Size() uint64 {
	if size := tx.size.Load(); size > 0 {
		return size
	}

	// Cache miss, encode and cache.
	// Note we rely on the assumption that all tx.inner values are RLP-encoded!
	c := writeCounter(0)
	rlp.Encode(&c, &tx.inner)
	size := uint64(c)

	// For blob transactions, add the size of the blob content and the outer list of the
	// tx + sidecar encoding.
	if sc := tx.BlobTxSidecar(); sc != nil {
		size += rlp.ListSize(sc.encodedSize())
	}

	// For typed transactions, the encoding also includes the leading type byte.
	if tx.Type() != LegacyTxType {
		size += 1
	}

	tx.size.Store(size)
	return size
}

// WithSignature returns a new transaction with the given signature.
// This signature needs to be in the [R || S || V] format where V is 0 or 1.
func (tx *Transaction) WithSignature(signer Signer, sig []byte) (*Transaction, error) {
	r, s, v, err := signer.SignatureValues(tx, sig)
	if err != nil {
		return nil, err
	}
	if r == nil || s == nil || v == nil {
		return nil, fmt.Errorf("%w: r: %s, s: %s, v: %s", ErrInvalidSig, r, s, v)
	}
	cpy := tx.inner.copy()
	cpy.setSignatureValues(signer.ChainID(), v, r, s)
	return &Transaction{inner: cpy, time: tx.time}, nil
}

// Transactions implements DerivableList for transactions.
type Transactions []*Transaction

// Len returns the length of s.
func (s Transactions) Len() int { return len(s) }

// EncodeIndex encodes the i'th transaction to w. Note that this does not check for errors
// because we assume that *Transaction will only ever contain valid txs that were either
// constructed by decoding or via public API in this package.
func (s Transactions) EncodeIndex(i int, w *bytes.Buffer) {
	tx := s[i]
	if tx.Type() == LegacyTxType {
		rlp.Encode(w, tx.inner)
	} else {
		tx.encodeTyped(w)
	}
}

// TxDifference returns a new set of transactions that are present in a but not in b.
func TxDifference(a, b Transactions) Transactions {
	keep := make(Transactions, 0, len(a))

	remove := make(map[common.Hash]struct{})
	for _, tx := range b {
		remove[tx.Hash()] = struct{}{}
	}

	for _, tx := range a {
		if _, ok := remove[tx.Hash()]; !ok {
			keep = append(keep, tx)
		}
	}

	return keep
}

// HashDifference returns a new set of hashes that are present in a but not in b.
func HashDifference(a, b []common.Hash) []common.Hash {
	keep := make([]common.Hash, 0, len(a))

	remove := make(map[common.Hash]struct{})
	for _, hash := range b {
		remove[hash] = struct{}{}
	}

	for _, hash := range a {
		if _, ok := remove[hash]; !ok {
			keep = append(keep, hash)
		}
	}

	return keep
}

// TxByNonce implements the sort interface to allow sorting a list of transactions
// by their nonces. This is usually only useful for sorting transactions from a
// single account, otherwise a nonce comparison doesn't make much sense.
type TxByNonce Transactions

func (s TxByNonce) Len() int           { return len(s) }
func (s TxByNonce) Less(i, j int) bool { return s[i].Nonce() < s[j].Nonce() }
func (s TxByNonce) Swap(i, j int)      { s[i], s[j] = s[j], s[i] }

// copyAddressPtr copies an address.
func copyAddressPtr(a *common.Address) *common.Address {
	if a == nil {
		return nil
	}
	cpy := *a
	return &cpy
}<|MERGE_RESOLUTION|>--- conflicted
+++ resolved
@@ -212,13 +212,10 @@
 		inner = new(DynamicFeeTx)
 	case BlobTxType:
 		inner = new(BlobTx)
-<<<<<<< HEAD
 	case DepositTxType:
 		inner = new(DepositTx)
-=======
 	case Rip7560Type:
 		inner = new(Rip7560AccountAbstractionTx)
->>>>>>> 9d90a5bd
 	default:
 		return nil, ErrTxTypeNotSupported
 	}
