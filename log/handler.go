package log

import (
	"context"
	"fmt"
	"io"
	"log/slog"
	"math/big"
	"reflect"
	"sync"
	"time"

	"github.com/holiman/uint256"
)

type discardHandler struct{}

// DiscardHandler returns a no-op handler
func DiscardHandler() slog.Handler {
	return &discardHandler{}
}

func (h *discardHandler) Handle(_ context.Context, r slog.Record) error {
	return nil
}

func (h *discardHandler) Enabled(_ context.Context, level slog.Level) bool {
	return false
}

func (h *discardHandler) WithGroup(name string) slog.Handler {
	panic("not implemented")
}

func (h *discardHandler) WithAttrs(attrs []slog.Attr) slog.Handler {
	return &discardHandler{}
}

type TerminalHandler struct {
	mu       sync.Mutex
	wr       io.Writer
	lvl      slog.Level
	useColor bool
	attrs    []slog.Attr
	// fieldPadding is a map with maximum field value lengths seen until now
	// to allow padding log contexts in a bit smarter way.
	fieldPadding map[string]int

	buf []byte
}

// NewTerminalHandler returns a handler which formats log records at all levels optimized for human readability on
// a terminal with color-coded level output and terser human friendly timestamp.
// This format should only be used for interactive programs or while developing.
//
//	[LEVEL] [TIME] MESSAGE key=value key=value ...
//
// Example:
//
//	[DBUG] [May 16 20:58:45] remove route ns=haproxy addr=127.0.0.1:50002
func NewTerminalHandler(wr io.Writer, useColor bool) *TerminalHandler {
	return NewTerminalHandlerWithLevel(wr, levelMaxVerbosity, useColor)
}

// NewTerminalHandlerWithLevel returns the same handler as NewTerminalHandler but only outputs
// records which are less than or equal to the specified verbosity level.
func NewTerminalHandlerWithLevel(wr io.Writer, lvl slog.Level, useColor bool) *TerminalHandler {
	return &TerminalHandler{
		wr:           wr,
		lvl:          lvl,
		useColor:     useColor,
		fieldPadding: make(map[string]int),
	}
}

func (h *TerminalHandler) Handle(_ context.Context, r slog.Record) error {
	h.mu.Lock()
	defer h.mu.Unlock()
	buf := h.format(h.buf, r, h.useColor)
	h.wr.Write(buf)
	h.buf = buf[:0]
	return nil
}

func (h *TerminalHandler) Enabled(_ context.Context, level slog.Level) bool {
	return level >= h.lvl
}

func (h *TerminalHandler) WithGroup(name string) slog.Handler {
	panic("not implemented")
}

func (h *TerminalHandler) WithAttrs(attrs []slog.Attr) slog.Handler {
	return &TerminalHandler{
		wr:           h.wr,
		lvl:          h.lvl,
		useColor:     h.useColor,
		attrs:        append(h.attrs, attrs...),
		fieldPadding: make(map[string]int),
	}
}

// ResetFieldPadding zeroes the field-padding for all attribute pairs.
func (t *TerminalHandler) ResetFieldPadding() {
	t.mu.Lock()
	t.fieldPadding = make(map[string]int)
	t.mu.Unlock()
}

type leveler struct{ minLevel slog.Level }

func (l *leveler) Level() slog.Level {
	return l.minLevel
}

// JSONHandler returns a handler which prints records in JSON format.
func JSONHandler(wr io.Writer) slog.Handler {
	return JSONHandlerWithLevel(wr, levelMaxVerbosity)
}

// JSONHandlerWithLevel returns a handler which prints records in JSON format that are less than or equal to
// the specified verbosity level.
func JSONHandlerWithLevel(wr io.Writer, level slog.Level) slog.Handler {
	return slog.NewJSONHandler(wr, &slog.HandlerOptions{
		ReplaceAttr: builtinReplaceJSON,
<<<<<<< HEAD
		Level:       &leveler{levelMaxVerbosity},
=======
		Level:       &leveler{level},
>>>>>>> 87246f3c
	})
}

// LogfmtHandler returns a handler which prints records in logfmt format, an easy machine-parseable but human-readable
// format for key/value pairs.
//
// For more details see: http://godoc.org/github.com/kr/logfmt
func LogfmtHandler(wr io.Writer) slog.Handler {
	return slog.NewTextHandler(wr, &slog.HandlerOptions{
		ReplaceAttr: builtinReplaceLogfmt,
	})
}

// LogfmtHandlerWithLevel returns the same handler as LogfmtHandler but it only outputs
// records which are less than or equal to the specified verbosity level.
func LogfmtHandlerWithLevel(wr io.Writer, level slog.Level) slog.Handler {
	return slog.NewTextHandler(wr, &slog.HandlerOptions{
		ReplaceAttr: builtinReplaceLogfmt,
		Level:       &leveler{level},
	})
}

func builtinReplaceLogfmt(_ []string, attr slog.Attr) slog.Attr {
	return builtinReplace(nil, attr, true)
}

func builtinReplaceJSON(_ []string, attr slog.Attr) slog.Attr {
	return builtinReplace(nil, attr, false)
}

func builtinReplace(_ []string, attr slog.Attr, logfmt bool) slog.Attr {
	switch attr.Key {
	case slog.TimeKey:
		if attr.Value.Kind() == slog.KindTime {
			if logfmt {
				return slog.String("t", attr.Value.Time().Format(timeFormat))
			} else {
				return slog.Attr{Key: "t", Value: attr.Value}
			}
		}
	case slog.LevelKey:
		if l, ok := attr.Value.Any().(slog.Level); ok {
			attr = slog.Any("lvl", LevelString(l))
			return attr
		}
	}

	switch v := attr.Value.Any().(type) {
	case time.Time:
		if logfmt {
			attr = slog.String(attr.Key, v.Format(timeFormat))
		}
	case *big.Int:
		if v == nil {
			attr.Value = slog.StringValue("<nil>")
		} else {
			attr.Value = slog.StringValue(v.String())
		}
	case *uint256.Int:
		if v == nil {
			attr.Value = slog.StringValue("<nil>")
		} else {
			attr.Value = slog.StringValue(v.Dec())
		}
	case fmt.Stringer:
		if v == nil || (reflect.ValueOf(v).Kind() == reflect.Pointer && reflect.ValueOf(v).IsNil()) {
			attr.Value = slog.StringValue("<nil>")
		} else {
			attr.Value = slog.StringValue(v.String())
		}
	}
	return attr
}<|MERGE_RESOLUTION|>--- conflicted
+++ resolved
@@ -123,11 +123,7 @@
 func JSONHandlerWithLevel(wr io.Writer, level slog.Level) slog.Handler {
 	return slog.NewJSONHandler(wr, &slog.HandlerOptions{
 		ReplaceAttr: builtinReplaceJSON,
-<<<<<<< HEAD
-		Level:       &leveler{levelMaxVerbosity},
-=======
 		Level:       &leveler{level},
->>>>>>> 87246f3c
 	})
 }
 
