// Copyright 2015 The go-ethereum Authors
// This file is part of the go-ethereum library.
//
// The go-ethereum library is free software: you can redistribute it and/or modify
// it under the terms of the GNU Lesser General Public License as published by
// the Free Software Foundation, either version 3 of the License, or
// (at your option) any later version.
//
// The go-ethereum library is distributed in the hope that it will be useful,
// but WITHOUT ANY WARRANTY; without even the implied warranty of
// MERCHANTABILITY or FITNESS FOR A PARTICULAR PURPOSE. See the
// GNU Lesser General Public License for more details.
//
// You should have received a copy of the GNU Lesser General Public License
// along with the go-ethereum library. If not, see <http://www.gnu.org/licenses/>.

package ethapi

import (
	"context"
	"encoding/hex"
	"errors"
	"fmt"
	"math/big"
	"strings"
	"time"

	"github.com/ethereum/go-ethereum"

	"github.com/davecgh/go-spew/spew"
	"github.com/tyler-smith/go-bip39"

	"github.com/ethereum/go-ethereum/accounts"
	"github.com/ethereum/go-ethereum/accounts/abi"
	"github.com/ethereum/go-ethereum/accounts/keystore"
	"github.com/ethereum/go-ethereum/accounts/scwallet"
	"github.com/ethereum/go-ethereum/common"
	"github.com/ethereum/go-ethereum/common/hexutil"
	"github.com/ethereum/go-ethereum/common/math"
	"github.com/ethereum/go-ethereum/consensus"
	"github.com/ethereum/go-ethereum/consensus/misc/eip1559"
	"github.com/ethereum/go-ethereum/core"
	"github.com/ethereum/go-ethereum/core/state"
	"github.com/ethereum/go-ethereum/core/types"
	"github.com/ethereum/go-ethereum/core/vm"
	"github.com/ethereum/go-ethereum/crypto"
	"github.com/ethereum/go-ethereum/eth/tracers/logger"
	"github.com/ethereum/go-ethereum/log"
	"github.com/ethereum/go-ethereum/p2p"
	"github.com/ethereum/go-ethereum/params"
	"github.com/ethereum/go-ethereum/rlp"
	"github.com/ethereum/go-ethereum/rpc"
)

// EthereumAPI provides an API to access Ethereum related information.
type EthereumAPI struct {
	b Backend
}

// NewEthereumAPI creates a new Ethereum protocol API.
func NewEthereumAPI(b Backend) *EthereumAPI {
	return &EthereumAPI{b}
}

// GasPrice returns a suggestion for a gas price for legacy transactions.
func (s *EthereumAPI) GasPrice(ctx context.Context) (*hexutil.Big, error) {
	tipcap, err := s.b.SuggestGasTipCap(ctx)
	if err != nil {
		return nil, err
	}
	if head := s.b.CurrentHeader(); head.BaseFee != nil {
		tipcap.Add(tipcap, head.BaseFee)
	}
	return (*hexutil.Big)(tipcap), err
}

// MaxPriorityFeePerGas returns a suggestion for a gas tip cap for dynamic fee transactions.
func (s *EthereumAPI) MaxPriorityFeePerGas(ctx context.Context) (*hexutil.Big, error) {
	tipcap, err := s.b.SuggestGasTipCap(ctx)
	if err != nil {
		return nil, err
	}
	return (*hexutil.Big)(tipcap), err
}

type feeHistoryResult struct {
	OldestBlock  *hexutil.Big     `json:"oldestBlock"`
	Reward       [][]*hexutil.Big `json:"reward,omitempty"`
	BaseFee      []*hexutil.Big   `json:"baseFeePerGas,omitempty"`
	GasUsedRatio []float64        `json:"gasUsedRatio"`
}

// FeeHistory returns the fee market history.
func (s *EthereumAPI) FeeHistory(ctx context.Context, blockCount math.HexOrDecimal64, lastBlock rpc.BlockNumber, rewardPercentiles []float64) (*feeHistoryResult, error) {
	oldest, reward, baseFee, gasUsed, err := s.b.FeeHistory(ctx, uint64(blockCount), lastBlock, rewardPercentiles)
	if err != nil {
		return nil, err
	}
	results := &feeHistoryResult{
		OldestBlock:  (*hexutil.Big)(oldest),
		GasUsedRatio: gasUsed,
	}
	if reward != nil {
		results.Reward = make([][]*hexutil.Big, len(reward))
		for i, w := range reward {
			results.Reward[i] = make([]*hexutil.Big, len(w))
			for j, v := range w {
				results.Reward[i][j] = (*hexutil.Big)(v)
			}
		}
	}
	if baseFee != nil {
		results.BaseFee = make([]*hexutil.Big, len(baseFee))
		for i, v := range baseFee {
			results.BaseFee[i] = (*hexutil.Big)(v)
		}
	}
	return results, nil
}

// Syncing returns false in case the node is currently not syncing with the network. It can be up-to-date or has not
// yet received the latest block headers from its pears. In case it is synchronizing:
// - startingBlock: block number this node started to synchronize from
// - currentBlock:  block number this node is currently importing
// - highestBlock:  block number of the highest block header this node has received from peers
// - pulledStates:  number of state entries processed until now
// - knownStates:   number of known state entries that still need to be pulled
func (s *EthereumAPI) Syncing() (interface{}, error) {
	progress := s.b.SyncProgress()

	// Return not syncing if the synchronisation already completed
	if progress.CurrentBlock >= progress.HighestBlock {
		return false, nil
	}
	// Otherwise gather the block sync stats
	return map[string]interface{}{
		"startingBlock":       hexutil.Uint64(progress.StartingBlock),
		"currentBlock":        hexutil.Uint64(progress.CurrentBlock),
		"highestBlock":        hexutil.Uint64(progress.HighestBlock),
		"syncedAccounts":      hexutil.Uint64(progress.SyncedAccounts),
		"syncedAccountBytes":  hexutil.Uint64(progress.SyncedAccountBytes),
		"syncedBytecodes":     hexutil.Uint64(progress.SyncedBytecodes),
		"syncedBytecodeBytes": hexutil.Uint64(progress.SyncedBytecodeBytes),
		"syncedStorage":       hexutil.Uint64(progress.SyncedStorage),
		"syncedStorageBytes":  hexutil.Uint64(progress.SyncedStorageBytes),
		"healedTrienodes":     hexutil.Uint64(progress.HealedTrienodes),
		"healedTrienodeBytes": hexutil.Uint64(progress.HealedTrienodeBytes),
		"healedBytecodes":     hexutil.Uint64(progress.HealedBytecodes),
		"healedBytecodeBytes": hexutil.Uint64(progress.HealedBytecodeBytes),
		"healingTrienodes":    hexutil.Uint64(progress.HealingTrienodes),
		"healingBytecode":     hexutil.Uint64(progress.HealingBytecode),
	}, nil
}

// TxPoolAPI offers and API for the transaction pool. It only operates on data that is non-confidential.
type TxPoolAPI struct {
	b Backend
}

// NewTxPoolAPI creates a new tx pool service that gives information about the transaction pool.
func NewTxPoolAPI(b Backend) *TxPoolAPI {
	return &TxPoolAPI{b}
}

// Content returns the transactions contained within the transaction pool.
func (s *TxPoolAPI) Content() map[string]map[string]map[string]*RPCTransaction {
	content := map[string]map[string]map[string]*RPCTransaction{
		"pending": make(map[string]map[string]*RPCTransaction),
		"queued":  make(map[string]map[string]*RPCTransaction),
	}
	pending, queue := s.b.TxPoolContent()
	curHeader := s.b.CurrentHeader()
	// Flatten the pending transactions
	for account, txs := range pending {
		dump := make(map[string]*RPCTransaction)
		for _, tx := range txs {
			dump[fmt.Sprintf("%d", tx.Nonce())] = NewRPCPendingTransaction(tx, curHeader, s.b.ChainConfig())
		}
		content["pending"][account.Hex()] = dump
	}
	// Flatten the queued transactions
	for account, txs := range queue {
		dump := make(map[string]*RPCTransaction)
		for _, tx := range txs {
			dump[fmt.Sprintf("%d", tx.Nonce())] = NewRPCPendingTransaction(tx, curHeader, s.b.ChainConfig())
		}
		content["queued"][account.Hex()] = dump
	}
	return content
}

// ContentFrom returns the transactions contained within the transaction pool.
func (s *TxPoolAPI) ContentFrom(addr common.Address) map[string]map[string]*RPCTransaction {
	content := make(map[string]map[string]*RPCTransaction, 2)
	pending, queue := s.b.TxPoolContentFrom(addr)
	curHeader := s.b.CurrentHeader()

	// Build the pending transactions
	dump := make(map[string]*RPCTransaction, len(pending))
	for _, tx := range pending {
		dump[fmt.Sprintf("%d", tx.Nonce())] = NewRPCPendingTransaction(tx, curHeader, s.b.ChainConfig())
	}
	content["pending"] = dump

	// Build the queued transactions
	dump = make(map[string]*RPCTransaction, len(queue))
	for _, tx := range queue {
		dump[fmt.Sprintf("%d", tx.Nonce())] = NewRPCPendingTransaction(tx, curHeader, s.b.ChainConfig())
	}
	content["queued"] = dump

	return content
}

// Status returns the number of pending and queued transaction in the pool.
func (s *TxPoolAPI) Status() map[string]hexutil.Uint {
	pending, queue := s.b.Stats()
	return map[string]hexutil.Uint{
		"pending": hexutil.Uint(pending),
		"queued":  hexutil.Uint(queue),
	}
}

// Inspect retrieves the content of the transaction pool and flattens it into an
// easily inspectable list.
func (s *TxPoolAPI) Inspect() map[string]map[string]map[string]string {
	content := map[string]map[string]map[string]string{
		"pending": make(map[string]map[string]string),
		"queued":  make(map[string]map[string]string),
	}
	pending, queue := s.b.TxPoolContent()

	// Define a formatter to flatten a transaction into a string
	var format = func(tx *types.Transaction) string {
		if to := tx.To(); to != nil {
			return fmt.Sprintf("%s: %v wei + %v gas × %v wei", tx.To().Hex(), tx.Value(), tx.Gas(), tx.GasPrice())
		}
		return fmt.Sprintf("contract creation: %v wei + %v gas × %v wei", tx.Value(), tx.Gas(), tx.GasPrice())
	}
	// Flatten the pending transactions
	for account, txs := range pending {
		dump := make(map[string]string)
		for _, tx := range txs {
			dump[fmt.Sprintf("%d", tx.Nonce())] = format(tx)
		}
		content["pending"][account.Hex()] = dump
	}
	// Flatten the queued transactions
	for account, txs := range queue {
		dump := make(map[string]string)
		for _, tx := range txs {
			dump[fmt.Sprintf("%d", tx.Nonce())] = format(tx)
		}
		content["queued"][account.Hex()] = dump
	}
	return content
}

// EthereumAccountAPI provides an API to access accounts managed by this node.
// It offers only methods that can retrieve accounts.
type EthereumAccountAPI struct {
	am *accounts.Manager
}

// NewEthereumAccountAPI creates a new EthereumAccountAPI.
func NewEthereumAccountAPI(am *accounts.Manager) *EthereumAccountAPI {
	return &EthereumAccountAPI{am: am}
}

// Accounts returns the collection of accounts this node manages.
func (s *EthereumAccountAPI) Accounts() []common.Address {
	return s.am.Accounts()
}

// PersonalAccountAPI provides an API to access accounts managed by this node.
// It offers methods to create, (un)lock en list accounts. Some methods accept
// passwords and are therefore considered private by default.
type PersonalAccountAPI struct {
	am        *accounts.Manager
	nonceLock *AddrLocker
	b         Backend
}

// NewPersonalAccountAPI create a new PersonalAccountAPI.
func NewPersonalAccountAPI(b Backend, nonceLock *AddrLocker) *PersonalAccountAPI {
	return &PersonalAccountAPI{
		am:        b.AccountManager(),
		nonceLock: nonceLock,
		b:         b,
	}
}

// ListAccounts will return a list of addresses for accounts this node manages.
func (s *PersonalAccountAPI) ListAccounts() []common.Address {
	return s.am.Accounts()
}

// rawWallet is a JSON representation of an accounts.Wallet interface, with its
// data contents extracted into plain fields.
type rawWallet struct {
	URL      string             `json:"url"`
	Status   string             `json:"status"`
	Failure  string             `json:"failure,omitempty"`
	Accounts []accounts.Account `json:"accounts,omitempty"`
}

// ListWallets will return a list of wallets this node manages.
func (s *PersonalAccountAPI) ListWallets() []rawWallet {
	wallets := make([]rawWallet, 0) // return [] instead of nil if empty
	for _, wallet := range s.am.Wallets() {
		status, failure := wallet.Status()

		raw := rawWallet{
			URL:      wallet.URL().String(),
			Status:   status,
			Accounts: wallet.Accounts(),
		}
		if failure != nil {
			raw.Failure = failure.Error()
		}
		wallets = append(wallets, raw)
	}
	return wallets
}

// OpenWallet initiates a hardware wallet opening procedure, establishing a USB
// connection and attempting to authenticate via the provided passphrase. Note,
// the method may return an extra challenge requiring a second open (e.g. the
// Trezor PIN matrix challenge).
func (s *PersonalAccountAPI) OpenWallet(url string, passphrase *string) error {
	wallet, err := s.am.Wallet(url)
	if err != nil {
		return err
	}
	pass := ""
	if passphrase != nil {
		pass = *passphrase
	}
	return wallet.Open(pass)
}

// DeriveAccount requests an HD wallet to derive a new account, optionally pinning
// it for later reuse.
func (s *PersonalAccountAPI) DeriveAccount(url string, path string, pin *bool) (accounts.Account, error) {
	wallet, err := s.am.Wallet(url)
	if err != nil {
		return accounts.Account{}, err
	}
	derivPath, err := accounts.ParseDerivationPath(path)
	if err != nil {
		return accounts.Account{}, err
	}
	if pin == nil {
		pin = new(bool)
	}
	return wallet.Derive(derivPath, *pin)
}

// NewAccount will create a new account and returns the address for the new account.
func (s *PersonalAccountAPI) NewAccount(password string) (common.AddressEIP55, error) {
	ks, err := fetchKeystore(s.am)
	if err != nil {
		return common.AddressEIP55{}, err
	}
	acc, err := ks.NewAccount(password)
	if err == nil {
		addrEIP55 := common.AddressEIP55(acc.Address)
		log.Info("Your new key was generated", "address", addrEIP55.String())
		log.Warn("Please backup your key file!", "path", acc.URL.Path)
		log.Warn("Please remember your password!")
		return addrEIP55, nil
	}
	return common.AddressEIP55{}, err
}

// fetchKeystore retrieves the encrypted keystore from the account manager.
func fetchKeystore(am *accounts.Manager) (*keystore.KeyStore, error) {
	if ks := am.Backends(keystore.KeyStoreType); len(ks) > 0 {
		return ks[0].(*keystore.KeyStore), nil
	}
	return nil, errors.New("local keystore not used")
}

// ImportRawKey stores the given hex encoded ECDSA key into the key directory,
// encrypting it with the passphrase.
func (s *PersonalAccountAPI) ImportRawKey(privkey string, password string) (common.Address, error) {
	key, err := crypto.HexToECDSA(privkey)
	if err != nil {
		return common.Address{}, err
	}
	ks, err := fetchKeystore(s.am)
	if err != nil {
		return common.Address{}, err
	}
	acc, err := ks.ImportECDSA(key, password)
	return acc.Address, err
}

// UnlockAccount will unlock the account associated with the given address with
// the given password for duration seconds. If duration is nil it will use a
// default of 300 seconds. It returns an indication if the account was unlocked.
func (s *PersonalAccountAPI) UnlockAccount(ctx context.Context, addr common.Address, password string, duration *uint64) (bool, error) {
	// When the API is exposed by external RPC(http, ws etc), unless the user
	// explicitly specifies to allow the insecure account unlocking, otherwise
	// it is disabled.
	if s.b.ExtRPCEnabled() && !s.b.AccountManager().Config().InsecureUnlockAllowed {
		return false, errors.New("account unlock with HTTP access is forbidden")
	}

	const max = uint64(time.Duration(math.MaxInt64) / time.Second)
	var d time.Duration
	if duration == nil {
		d = 300 * time.Second
	} else if *duration > max {
		return false, errors.New("unlock duration too large")
	} else {
		d = time.Duration(*duration) * time.Second
	}
	ks, err := fetchKeystore(s.am)
	if err != nil {
		return false, err
	}
	err = ks.TimedUnlock(accounts.Account{Address: addr}, password, d)
	if err != nil {
		log.Warn("Failed account unlock attempt", "address", addr, "err", err)
	}
	return err == nil, err
}

// LockAccount will lock the account associated with the given address when it's unlocked.
func (s *PersonalAccountAPI) LockAccount(addr common.Address) bool {
	if ks, err := fetchKeystore(s.am); err == nil {
		return ks.Lock(addr) == nil
	}
	return false
}

// signTransaction sets defaults and signs the given transaction
// NOTE: the caller needs to ensure that the nonceLock is held, if applicable,
// and release it after the transaction has been submitted to the tx pool
func (s *PersonalAccountAPI) signTransaction(ctx context.Context, args *TransactionArgs, passwd string) (*types.Transaction, error) {
	// Look up the wallet containing the requested signer
	account := accounts.Account{Address: args.from()}
	wallet, err := s.am.Find(account)
	if err != nil {
		return nil, err
	}
	// Set some sanity defaults and terminate on failure
	if err := args.setDefaults(ctx, s.b); err != nil {
		return nil, err
	}
	// Assemble the transaction and sign with the wallet
	tx := args.toTransaction()

	return wallet.SignTxWithPassphrase(account, passwd, tx, s.b.ChainConfig().ChainID)
}

// SendTransaction will create a transaction from the given arguments and
// tries to sign it with the key associated with args.From. If the given
// passwd isn't able to decrypt the key it fails.
func (s *PersonalAccountAPI) SendTransaction(ctx context.Context, args TransactionArgs, passwd string) (common.Hash, error) {
	if args.Nonce == nil {
		// Hold the mutex around signing to prevent concurrent assignment of
		// the same nonce to multiple accounts.
		s.nonceLock.LockAddr(args.from())
		defer s.nonceLock.UnlockAddr(args.from())
	}
	signed, err := s.signTransaction(ctx, &args, passwd)
	if err != nil {
		log.Warn("Failed transaction send attempt", "from", args.from(), "to", args.To, "value", args.Value.ToInt(), "err", err)
		return common.Hash{}, err
	}
	return SubmitTransaction(ctx, s.b, signed)
}

// SignTransaction will create a transaction from the given arguments and
// tries to sign it with the key associated with args.From. If the given passwd isn't
// able to decrypt the key it fails. The transaction is returned in RLP-form, not broadcast
// to other nodes
func (s *PersonalAccountAPI) SignTransaction(ctx context.Context, args TransactionArgs, passwd string) (*SignTransactionResult, error) {
	// No need to obtain the noncelock mutex, since we won't be sending this
	// tx into the transaction pool, but right back to the user
	if args.From == nil {
		return nil, errors.New("sender not specified")
	}
	if args.Gas == nil {
		return nil, errors.New("gas not specified")
	}
	if args.GasPrice == nil && (args.MaxFeePerGas == nil || args.MaxPriorityFeePerGas == nil) {
		return nil, errors.New("missing gasPrice or maxFeePerGas/maxPriorityFeePerGas")
	}
	if args.Nonce == nil {
		return nil, errors.New("nonce not specified")
	}
	// Before actually signing the transaction, ensure the transaction fee is reasonable.
	tx := args.toTransaction()
	if err := checkTxFee(tx.GasPrice(), tx.Gas(), s.b.RPCTxFeeCap()); err != nil {
		return nil, err
	}
	signed, err := s.signTransaction(ctx, &args, passwd)
	if err != nil {
		log.Warn("Failed transaction sign attempt", "from", args.from(), "to", args.To, "value", args.Value.ToInt(), "err", err)
		return nil, err
	}
	data, err := signed.MarshalBinary()
	if err != nil {
		return nil, err
	}
	return &SignTransactionResult{data, signed}, nil
}

// Sign calculates an Ethereum ECDSA signature for:
// keccak256("\x19Ethereum Signed Message:\n" + len(message) + message))
//
// Note, the produced signature conforms to the secp256k1 curve R, S and V values,
// where the V value will be 27 or 28 for legacy reasons.
//
// The key used to calculate the signature is decrypted with the given password.
//
// https://github.com/ethereum/go-ethereum/wiki/Management-APIs#personal_sign
func (s *PersonalAccountAPI) Sign(ctx context.Context, data hexutil.Bytes, addr common.Address, passwd string) (hexutil.Bytes, error) {
	// Look up the wallet containing the requested signer
	account := accounts.Account{Address: addr}

	wallet, err := s.b.AccountManager().Find(account)
	if err != nil {
		return nil, err
	}
	// Assemble sign the data with the wallet
	signature, err := wallet.SignTextWithPassphrase(account, passwd, data)
	if err != nil {
		log.Warn("Failed data sign attempt", "address", addr, "err", err)
		return nil, err
	}
	signature[crypto.RecoveryIDOffset] += 27 // Transform V from 0/1 to 27/28 according to the yellow paper
	return signature, nil
}

// EcRecover returns the address for the account that was used to create the signature.
// Note, this function is compatible with eth_sign and personal_sign. As such it recovers
// the address of:
// hash = keccak256("\x19Ethereum Signed Message:\n"${message length}${message})
// addr = ecrecover(hash, signature)
//
// Note, the signature must conform to the secp256k1 curve R, S and V values, where
// the V value must be 27 or 28 for legacy reasons.
//
// https://github.com/ethereum/go-ethereum/wiki/Management-APIs#personal_ecRecover
func (s *PersonalAccountAPI) EcRecover(ctx context.Context, data, sig hexutil.Bytes) (common.Address, error) {
	if len(sig) != crypto.SignatureLength {
		return common.Address{}, fmt.Errorf("signature must be %d bytes long", crypto.SignatureLength)
	}
	if sig[crypto.RecoveryIDOffset] != 27 && sig[crypto.RecoveryIDOffset] != 28 {
		return common.Address{}, errors.New("invalid Ethereum signature (V is not 27 or 28)")
	}
	sig[crypto.RecoveryIDOffset] -= 27 // Transform yellow paper V from 27/28 to 0/1

	rpk, err := crypto.SigToPub(accounts.TextHash(data), sig)
	if err != nil {
		return common.Address{}, err
	}
	return crypto.PubkeyToAddress(*rpk), nil
}

// InitializeWallet initializes a new wallet at the provided URL, by generating and returning a new private key.
func (s *PersonalAccountAPI) InitializeWallet(ctx context.Context, url string) (string, error) {
	wallet, err := s.am.Wallet(url)
	if err != nil {
		return "", err
	}

	entropy, err := bip39.NewEntropy(256)
	if err != nil {
		return "", err
	}

	mnemonic, err := bip39.NewMnemonic(entropy)
	if err != nil {
		return "", err
	}

	seed := bip39.NewSeed(mnemonic, "")

	switch wallet := wallet.(type) {
	case *scwallet.Wallet:
		return mnemonic, wallet.Initialize(seed)
	default:
		return "", errors.New("specified wallet does not support initialization")
	}
}

// Unpair deletes a pairing between wallet and geth.
func (s *PersonalAccountAPI) Unpair(ctx context.Context, url string, pin string) error {
	wallet, err := s.am.Wallet(url)
	if err != nil {
		return err
	}

	switch wallet := wallet.(type) {
	case *scwallet.Wallet:
		return wallet.Unpair([]byte(pin))
	default:
		return errors.New("specified wallet does not support pairing")
	}
}

// BlockChainAPI provides an API to access Ethereum blockchain data.
type BlockChainAPI struct {
	b Backend
}

// NewBlockChainAPI creates a new Ethereum blockchain API.
func NewBlockChainAPI(b Backend) *BlockChainAPI {
	return &BlockChainAPI{b}
}

// ChainId is the EIP-155 replay-protection chain id for the current Ethereum chain config.
//
// Note, this method does not conform to EIP-695 because the configured chain ID is always
// returned, regardless of the current head block. We used to return an error when the chain
// wasn't synced up to a block where EIP-155 is enabled, but this behavior caused issues
// in CL clients.
func (api *BlockChainAPI) ChainId() *hexutil.Big {
	return (*hexutil.Big)(api.b.ChainConfig().ChainID)
}

// BlockNumber returns the block number of the chain head.
func (s *BlockChainAPI) BlockNumber() hexutil.Uint64 {
	header, _ := s.b.HeaderByNumber(context.Background(), rpc.LatestBlockNumber) // latest header should always be available
	return hexutil.Uint64(header.Number.Uint64())
}

// GetBalance returns the amount of wei for the given address in the state of the
// given block number. The rpc.LatestBlockNumber and rpc.PendingBlockNumber meta
// block numbers are also allowed.
func (s *BlockChainAPI) GetBalance(ctx context.Context, address common.Address, blockNrOrHash rpc.BlockNumberOrHash) (*hexutil.Big, error) {
	header, err := headerByNumberOrHash(ctx, s.b, blockNrOrHash)
	if err != nil {
		return nil, err
	}

	if s.b.ChainConfig().IsOptimismPreBedrock(header.Number) {
		if s.b.HistoricalRPCService() != nil {
			var res hexutil.Big
			err := s.b.HistoricalRPCService().CallContext(ctx, &res, "eth_getBalance", address, blockNrOrHash)
			if err != nil {
				return nil, fmt.Errorf("historical backend error: %w", err)
			}
			return &res, nil
		} else {
			return nil, rpc.ErrNoHistoricalFallback
		}
	}

	state, _, err := s.b.StateAndHeaderByNumberOrHash(ctx, blockNrOrHash)
	if state == nil || err != nil {
		return nil, err
	}
	return (*hexutil.Big)(state.GetBalance(address)), state.Error()
}

// Result structs for GetProof
type AccountResult struct {
	Address      common.Address  `json:"address"`
	AccountProof []string        `json:"accountProof"`
	Balance      *hexutil.Big    `json:"balance"`
	CodeHash     common.Hash     `json:"codeHash"`
	Nonce        hexutil.Uint64  `json:"nonce"`
	StorageHash  common.Hash     `json:"storageHash"`
	StorageProof []StorageResult `json:"storageProof"`
}

type StorageResult struct {
	Key   string       `json:"key"`
	Value *hexutil.Big `json:"value"`
	Proof []string     `json:"proof"`
}

// proofList implements ethdb.KeyValueWriter and collects the proofs as
// hex-strings for delivery to rpc-caller.
type proofList []string

func (n *proofList) Put(key []byte, value []byte) error {
	*n = append(*n, hexutil.Encode(value))
	return nil
}

func (n *proofList) Delete(key []byte) error {
	panic("not supported")
}

// GetProof returns the Merkle-proof for a given account and optionally some storage keys.
func (s *BlockChainAPI) GetProof(ctx context.Context, address common.Address, storageKeys []string, blockNrOrHash rpc.BlockNumberOrHash) (*AccountResult, error) {
<<<<<<< HEAD
	header, err := headerByNumberOrHash(ctx, s.b, blockNrOrHash)
	if err != nil {
		return nil, err
	}
	if s.b.ChainConfig().IsOptimismPreBedrock(header.Number) {
		if s.b.HistoricalRPCService() != nil {
			var res AccountResult
			err := s.b.HistoricalRPCService().CallContext(ctx, &res, "eth_getProof", address, storageKeys, blockNrOrHash)
			if err != nil {
				return nil, fmt.Errorf("historical backend error: %w", err)
			}
			return &res, nil
		} else {
			return nil, rpc.ErrNoHistoricalFallback
		}
	}
=======
	var (
		keys         = make([]common.Hash, len(storageKeys))
		keyLengths   = make([]int, len(storageKeys))
		storageProof = make([]StorageResult, len(storageKeys))
		storageTrie  state.Trie
		storageHash  = types.EmptyRootHash
		codeHash     = types.EmptyCodeHash
	)
	// Deserialize all keys. This prevents state access on invalid input.
	for i, hexKey := range storageKeys {
		var err error
		keys[i], keyLengths[i], err = decodeHash(hexKey)
		if err != nil {
			return nil, err
		}
	}

>>>>>>> bed84606
	state, _, err := s.b.StateAndHeaderByNumberOrHash(ctx, blockNrOrHash)
	if state == nil || err != nil {
		return nil, err
	}
	if storageTrie, err = state.StorageTrie(address); err != nil {
		return nil, err
	}

	// If we have a storageTrie, the account exists and we must update
	// the storage root hash and the code hash.
	if storageTrie != nil {
		storageHash = storageTrie.Hash()
		codeHash = state.GetCodeHash(address)
	}
	// Create the proofs for the storageKeys.
	for i, key := range keys {
		// Output key encoding is a bit special: if the input was a 32-byte hash, it is
		// returned as such. Otherwise, we apply the QUANTITY encoding mandated by the
		// JSON-RPC spec for getProof. This behavior exists to preserve backwards
		// compatibility with older client versions.
		var outputKey string
		if keyLengths[i] != 32 {
			outputKey = hexutil.EncodeBig(key.Big())
		} else {
			outputKey = hexutil.Encode(key[:])
		}

		if storageTrie == nil {
			storageProof[i] = StorageResult{outputKey, &hexutil.Big{}, []string{}}
			continue
		}
		var proof proofList
		if err := storageTrie.Prove(crypto.Keccak256(key.Bytes()), &proof); err != nil {
			return nil, err
		}
		value := (*hexutil.Big)(state.GetState(address, key).Big())
		storageProof[i] = StorageResult{outputKey, value, proof}
	}

	// Create the accountProof.
	accountProof, proofErr := state.GetProof(address)
	if proofErr != nil {
		return nil, proofErr
	}

	return &AccountResult{
		Address:      address,
		AccountProof: toHexSlice(accountProof),
		Balance:      (*hexutil.Big)(state.GetBalance(address)),
		CodeHash:     codeHash,
		Nonce:        hexutil.Uint64(state.GetNonce(address)),
		StorageHash:  storageHash,
		StorageProof: storageProof,
	}, state.Error()
}

// decodeHash parses a hex-encoded 32-byte hash. The input may optionally
// be prefixed by 0x and can have a byte length up to 32.
func decodeHash(s string) (h common.Hash, inputLength int, err error) {
	if strings.HasPrefix(s, "0x") || strings.HasPrefix(s, "0X") {
		s = s[2:]
	}
	if (len(s) & 1) > 0 {
		s = "0" + s
	}
	b, err := hex.DecodeString(s)
	if err != nil {
		return common.Hash{}, 0, errors.New("hex string invalid")
	}
	if len(b) > 32 {
		return common.Hash{}, len(b), errors.New("hex string too long, want at most 32 bytes")
	}
	return common.BytesToHash(b), len(b), nil
}

// GetHeaderByNumber returns the requested canonical block header.
//   - When blockNr is -1 the chain pending header is returned.
//   - When blockNr is -2 the chain latest header is returned.
//   - When blockNr is -3 the chain finalized header is returned.
//   - When blockNr is -4 the chain safe header is returned.
func (s *BlockChainAPI) GetHeaderByNumber(ctx context.Context, number rpc.BlockNumber) (map[string]interface{}, error) {
	header, err := s.b.HeaderByNumber(ctx, number)
	if header != nil && err == nil {
		response := s.rpcMarshalHeader(ctx, header)
		if number == rpc.PendingBlockNumber && s.b.ChainConfig().Optimism == nil { // don't remove info if optimism
			// Pending header need to nil out a few fields
			for _, field := range []string{"hash", "nonce", "miner"} {
				response[field] = nil
			}
		}
		return response, err
	}
	return nil, err
}

// GetHeaderByHash returns the requested header by hash.
func (s *BlockChainAPI) GetHeaderByHash(ctx context.Context, hash common.Hash) map[string]interface{} {
	header, _ := s.b.HeaderByHash(ctx, hash)
	if header != nil {
		return s.rpcMarshalHeader(ctx, header)
	}
	return nil
}

// GetBlockByNumber returns the requested canonical block.
//   - When blockNr is -1 the chain pending block is returned.
//   - When blockNr is -2 the chain latest block is returned.
//   - When blockNr is -3 the chain finalized block is returned.
//   - When blockNr is -4 the chain safe block is returned.
//   - When fullTx is true all transactions in the block are returned, otherwise
//     only the transaction hash is returned.
func (s *BlockChainAPI) GetBlockByNumber(ctx context.Context, number rpc.BlockNumber, fullTx bool) (map[string]interface{}, error) {
	block, err := s.b.BlockByNumber(ctx, number)
	if block != nil && err == nil {
		response, err := s.rpcMarshalBlock(ctx, block, true, fullTx)
		if err == nil && number == rpc.PendingBlockNumber && s.b.ChainConfig().Optimism == nil { // don't remove info if optimism
			// Pending blocks need to nil out a few fields
			for _, field := range []string{"hash", "nonce", "miner"} {
				response[field] = nil
			}
		}
		return response, err
	}
	return nil, err
}

// GetBlockByHash returns the requested block. When fullTx is true all transactions in the block are returned in full
// detail, otherwise only the transaction hash is returned.
func (s *BlockChainAPI) GetBlockByHash(ctx context.Context, hash common.Hash, fullTx bool) (map[string]interface{}, error) {
	block, err := s.b.BlockByHash(ctx, hash)
	if block != nil {
		return s.rpcMarshalBlock(ctx, block, true, fullTx)
	}
	return nil, err
}

// GetUncleByBlockNumberAndIndex returns the uncle block for the given block hash and index.
func (s *BlockChainAPI) GetUncleByBlockNumberAndIndex(ctx context.Context, blockNr rpc.BlockNumber, index hexutil.Uint) (map[string]interface{}, error) {
	block, err := s.b.BlockByNumber(ctx, blockNr)
	if block != nil {
		uncles := block.Uncles()
		if index >= hexutil.Uint(len(uncles)) {
			log.Debug("Requested uncle not found", "number", blockNr, "hash", block.Hash(), "index", index)
			return nil, nil
		}
		block = types.NewBlockWithHeader(uncles[index])
		return s.rpcMarshalBlock(ctx, block, false, false)
	}
	return nil, err
}

// GetUncleByBlockHashAndIndex returns the uncle block for the given block hash and index.
func (s *BlockChainAPI) GetUncleByBlockHashAndIndex(ctx context.Context, blockHash common.Hash, index hexutil.Uint) (map[string]interface{}, error) {
	block, err := s.b.BlockByHash(ctx, blockHash)
	if block != nil {
		uncles := block.Uncles()
		if index >= hexutil.Uint(len(uncles)) {
			log.Debug("Requested uncle not found", "number", block.Number(), "hash", blockHash, "index", index)
			return nil, nil
		}
		block = types.NewBlockWithHeader(uncles[index])
		return s.rpcMarshalBlock(ctx, block, false, false)
	}
	return nil, err
}

// GetUncleCountByBlockNumber returns number of uncles in the block for the given block number
func (s *BlockChainAPI) GetUncleCountByBlockNumber(ctx context.Context, blockNr rpc.BlockNumber) *hexutil.Uint {
	if block, _ := s.b.BlockByNumber(ctx, blockNr); block != nil {
		n := hexutil.Uint(len(block.Uncles()))
		return &n
	}
	return nil
}

// GetUncleCountByBlockHash returns number of uncles in the block for the given block hash
func (s *BlockChainAPI) GetUncleCountByBlockHash(ctx context.Context, blockHash common.Hash) *hexutil.Uint {
	if block, _ := s.b.BlockByHash(ctx, blockHash); block != nil {
		n := hexutil.Uint(len(block.Uncles()))
		return &n
	}
	return nil
}

// GetCode returns the code stored at the given address in the state for the given block number.
func (s *BlockChainAPI) GetCode(ctx context.Context, address common.Address, blockNrOrHash rpc.BlockNumberOrHash) (hexutil.Bytes, error) {
	header, err := headerByNumberOrHash(ctx, s.b, blockNrOrHash)
	if err != nil {
		return nil, err
	}

	if s.b.ChainConfig().IsOptimismPreBedrock(header.Number) {
		if s.b.HistoricalRPCService() != nil {
			var res hexutil.Bytes
			err := s.b.HistoricalRPCService().CallContext(ctx, &res, "eth_getCode", address, blockNrOrHash)
			if err != nil {
				return nil, fmt.Errorf("historical backend error: %w", err)
			}
			return res, nil
		} else {
			return nil, rpc.ErrNoHistoricalFallback
		}
	}

	state, _, err := s.b.StateAndHeaderByNumberOrHash(ctx, blockNrOrHash)
	if state == nil || err != nil {
		return nil, err
	}

	code := state.GetCode(address)
	return code, state.Error()
}

// GetStorageAt returns the storage from the state at the given address, key and
// block number. The rpc.LatestBlockNumber and rpc.PendingBlockNumber meta block
// numbers are also allowed.
func (s *BlockChainAPI) GetStorageAt(ctx context.Context, address common.Address, hexKey string, blockNrOrHash rpc.BlockNumberOrHash) (hexutil.Bytes, error) {
	header, err := headerByNumberOrHash(ctx, s.b, blockNrOrHash)
	if err != nil {
		return nil, err
	}

	if s.b.ChainConfig().IsOptimismPreBedrock(header.Number) {
		if s.b.HistoricalRPCService() != nil {
			var res hexutil.Bytes
			err := s.b.HistoricalRPCService().CallContext(ctx, &res, "eth_getStorageAt", address, hexKey, blockNrOrHash)
			if err != nil {
				return nil, fmt.Errorf("historical backend error: %w", err)
			}
			return res, nil
		} else {
			return nil, rpc.ErrNoHistoricalFallback
		}
	}

	state, _, err := s.b.StateAndHeaderByNumberOrHash(ctx, blockNrOrHash)
	if state == nil || err != nil {
		return nil, err
	}
<<<<<<< HEAD

	key, err := decodeHash(hexKey)
=======
	key, _, err := decodeHash(hexKey)
>>>>>>> bed84606
	if err != nil {
		return nil, fmt.Errorf("unable to decode storage key: %s", err)
	}
	res := state.GetState(address, key)
	return res[:], state.Error()
}

// The HeaderByNumberOrHash method returns a nil error and nil header
// if the header is not found, but only for nonexistent block numbers. This is
// different from StateAndHeaderByNumberOrHash. To account for this discrepancy,
// headerOrNumberByHash will properly convert the error into an ethereum.NotFound.
func headerByNumberOrHash(ctx context.Context, b Backend, blockNrOrHash rpc.BlockNumberOrHash) (*types.Header, error) {
	header, err := b.HeaderByNumberOrHash(ctx, blockNrOrHash)
	if header == nil {
		return nil, fmt.Errorf("header %w", ethereum.NotFound)
	}
	return header, err
}

// OverrideAccount indicates the overriding fields of account during the execution
// of a message call.
// Note, state and stateDiff can't be specified at the same time. If state is
// set, message execution will only use the data in the given state. Otherwise
// if statDiff is set, all diff will be applied first and then execute the call
// message.
type OverrideAccount struct {
	Nonce     *hexutil.Uint64              `json:"nonce"`
	Code      *hexutil.Bytes               `json:"code"`
	Balance   **hexutil.Big                `json:"balance"`
	State     *map[common.Hash]common.Hash `json:"state"`
	StateDiff *map[common.Hash]common.Hash `json:"stateDiff"`
}

// StateOverride is the collection of overridden accounts.
type StateOverride map[common.Address]OverrideAccount

// Apply overrides the fields of specified accounts into the given state.
func (diff *StateOverride) Apply(state *state.StateDB) error {
	if diff == nil {
		return nil
	}
	for addr, account := range *diff {
		// Override account nonce.
		if account.Nonce != nil {
			state.SetNonce(addr, uint64(*account.Nonce))
		}
		// Override account(contract) code.
		if account.Code != nil {
			state.SetCode(addr, *account.Code)
		}
		// Override account balance.
		if account.Balance != nil {
			state.SetBalance(addr, (*big.Int)(*account.Balance))
		}
		if account.State != nil && account.StateDiff != nil {
			return fmt.Errorf("account %s has both 'state' and 'stateDiff'", addr.Hex())
		}
		// Replace entire state if caller requires.
		if account.State != nil {
			state.SetStorage(addr, *account.State)
		}
		// Apply state diff into specified accounts.
		if account.StateDiff != nil {
			for key, value := range *account.StateDiff {
				state.SetState(addr, key, value)
			}
		}
	}
	// Now finalize the changes. Finalize is normally performed between transactions.
	// By using finalize, the overrides are semantically behaving as
	// if they were created in a transaction just before the tracing occur.
	state.Finalise(false)
	return nil
}

// BlockOverrides is a set of header fields to override.
type BlockOverrides struct {
	Number     *hexutil.Big
	Difficulty *hexutil.Big
	Time       *hexutil.Uint64
	GasLimit   *hexutil.Uint64
	Coinbase   *common.Address
	Random     *common.Hash
	BaseFee    *hexutil.Big
}

// Apply overrides the given header fields into the given block context.
func (diff *BlockOverrides) Apply(blockCtx *vm.BlockContext) {
	if diff == nil {
		return
	}
	if diff.Number != nil {
		blockCtx.BlockNumber = diff.Number.ToInt()
	}
	if diff.Difficulty != nil {
		blockCtx.Difficulty = diff.Difficulty.ToInt()
	}
	if diff.Time != nil {
		blockCtx.Time = uint64(*diff.Time)
	}
	if diff.GasLimit != nil {
		blockCtx.GasLimit = uint64(*diff.GasLimit)
	}
	if diff.Coinbase != nil {
		blockCtx.Coinbase = *diff.Coinbase
	}
	if diff.Random != nil {
		blockCtx.Random = diff.Random
	}
	if diff.BaseFee != nil {
		blockCtx.BaseFee = diff.BaseFee.ToInt()
	}
}

// ChainContextBackend provides methods required to implement ChainContext.
type ChainContextBackend interface {
	Engine() consensus.Engine
	HeaderByNumber(context.Context, rpc.BlockNumber) (*types.Header, error)
}

// ChainContext is an implementation of core.ChainContext. It's main use-case
// is instantiating a vm.BlockContext without having access to the BlockChain object.
type ChainContext struct {
	b   ChainContextBackend
	ctx context.Context
}

// NewChainContext creates a new ChainContext object.
func NewChainContext(ctx context.Context, backend ChainContextBackend) *ChainContext {
	return &ChainContext{ctx: ctx, b: backend}
}

func (context *ChainContext) Engine() consensus.Engine {
	return context.b.Engine()
}

func (context *ChainContext) GetHeader(hash common.Hash, number uint64) *types.Header {
	// This method is called to get the hash for a block number when executing the BLOCKHASH
	// opcode. Hence no need to search for non-canonical blocks.
	header, err := context.b.HeaderByNumber(context.ctx, rpc.BlockNumber(number))
	if err != nil || header.Hash() != hash {
		return nil
	}
	return header
}

func doCall(ctx context.Context, b Backend, args TransactionArgs, state *state.StateDB, header *types.Header, overrides *StateOverride, blockOverrides *BlockOverrides, timeout time.Duration, globalGasCap uint64) (*core.ExecutionResult, error) {
	if err := overrides.Apply(state); err != nil {
		return nil, err
	}
	// Setup context so it may be cancelled the call has completed
	// or, in case of unmetered gas, setup a context with a timeout.
	var cancel context.CancelFunc
	if timeout > 0 {
		ctx, cancel = context.WithTimeout(ctx, timeout)
	} else {
		ctx, cancel = context.WithCancel(ctx)
	}
	// Make sure the context is cancelled when the call has completed
	// this makes sure resources are cleaned up.
	defer cancel()

	// Get a new instance of the EVM.
	msg, err := args.ToMessage(globalGasCap, header.BaseFee)
	if err != nil {
		return nil, err
	}
	blockCtx := core.NewEVMBlockContext(header, NewChainContext(ctx, b), nil, b.ChainConfig(), state)
	if blockOverrides != nil {
		blockOverrides.Apply(&blockCtx)
	}
	evm, vmError := b.GetEVM(ctx, msg, state, header, &vm.Config{NoBaseFee: true}, &blockCtx)

	// Wait for the context to be done and cancel the evm. Even if the
	// EVM has finished, cancelling may be done (repeatedly)
	go func() {
		<-ctx.Done()
		evm.Cancel()
	}()

	// Execute the message.
	gp := new(core.GasPool).AddGas(math.MaxUint64)
	result, err := core.ApplyMessage(evm, msg, gp)
	if err := vmError(); err != nil {
		return nil, err
	}

	// If the timer caused an abort, return an appropriate error message
	if evm.Cancelled() {
		return nil, fmt.Errorf("execution aborted (timeout = %v)", timeout)
	}
	if err != nil {
		return result, fmt.Errorf("err: %w (supplied gas %d)", err, msg.GasLimit)
	}
	return result, nil
}

func DoCall(ctx context.Context, b Backend, args TransactionArgs, blockNrOrHash rpc.BlockNumberOrHash, overrides *StateOverride, blockOverrides *BlockOverrides, timeout time.Duration, globalGasCap uint64) (*core.ExecutionResult, error) {
	defer func(start time.Time) { log.Debug("Executing EVM call finished", "runtime", time.Since(start)) }(time.Now())

	state, header, err := b.StateAndHeaderByNumberOrHash(ctx, blockNrOrHash)
	if state == nil || err != nil {
		return nil, err
	}

	return doCall(ctx, b, args, state, header, overrides, blockOverrides, timeout, globalGasCap)
}

func newRevertError(result *core.ExecutionResult) *revertError {
	reason, errUnpack := abi.UnpackRevert(result.Revert())
	err := errors.New("execution reverted")
	if errUnpack == nil {
		err = fmt.Errorf("execution reverted: %v", reason)
	}
	return &revertError{
		error:  err,
		reason: hexutil.Encode(result.Revert()),
	}
}

// revertError is an API error that encompasses an EVM revertal with JSON error
// code and a binary data blob.
type revertError struct {
	error
	reason string // revert reason hex encoded
}

// ErrorCode returns the JSON error code for a revertal.
// See: https://github.com/ethereum/wiki/wiki/JSON-RPC-Error-Codes-Improvement-Proposal
func (e *revertError) ErrorCode() int {
	return 3
}

// ErrorData returns the hex encoded revert reason.
func (e *revertError) ErrorData() interface{} {
	return e.reason
}

// Call executes the given transaction on the state for the given block number.
//
// Additionally, the caller can specify a batch of contract for fields overriding.
//
// Note, this function doesn't make and changes in the state/blockchain and is
// useful to execute and retrieve values.
func (s *BlockChainAPI) Call(ctx context.Context, args TransactionArgs, blockNrOrHash rpc.BlockNumberOrHash, overrides *StateOverride, blockOverrides *BlockOverrides) (hexutil.Bytes, error) {
	header, err := headerByNumberOrHash(ctx, s.b, blockNrOrHash)
	if err != nil {
		return nil, err
	}

	if s.b.ChainConfig().IsOptimismPreBedrock(header.Number) {
		if s.b.HistoricalRPCService() != nil {
			var res hexutil.Bytes
			err := s.b.HistoricalRPCService().CallContext(ctx, &res, "eth_call", args, blockNrOrHash, overrides)
			if err != nil {
				return nil, fmt.Errorf("historical backend error: %w", err)
			}
			return res, nil
		} else {
			return nil, rpc.ErrNoHistoricalFallback
		}
	}

	result, err := DoCall(ctx, s.b, args, blockNrOrHash, overrides, blockOverrides, s.b.RPCEVMTimeout(), s.b.RPCGasCap())
	if err != nil {
		return nil, err
	}
	// If the result contains a revert reason, try to unpack and return it.
	if len(result.Revert()) > 0 {
		return nil, newRevertError(result)
	}
	return result.Return(), result.Err
}

func DoEstimateGas(ctx context.Context, b Backend, args TransactionArgs, blockNrOrHash rpc.BlockNumberOrHash, overrides *StateOverride, gasCap uint64) (hexutil.Uint64, error) {
	// Binary search the gas requirement, as it may be higher than the amount used
	var (
		lo  uint64 = params.TxGas - 1
		hi  uint64
		cap uint64
	)
	// Use zero address if sender unspecified.
	if args.From == nil {
		args.From = new(common.Address)
	}
	// Determine the highest gas limit can be used during the estimation.
	if args.Gas != nil && uint64(*args.Gas) >= params.TxGas {
		hi = uint64(*args.Gas)
	} else {
		// Retrieve the block to act as the gas ceiling
		block, err := b.BlockByNumberOrHash(ctx, blockNrOrHash)
		if err != nil {
			return 0, err
		}
		if block == nil {
			return 0, errors.New("block not found")
		}
		hi = block.GasLimit()
	}
	// Normalize the max fee per gas the call is willing to spend.
	var feeCap *big.Int
	if args.GasPrice != nil && (args.MaxFeePerGas != nil || args.MaxPriorityFeePerGas != nil) {
		return 0, errors.New("both gasPrice and (maxFeePerGas or maxPriorityFeePerGas) specified")
	} else if args.GasPrice != nil {
		feeCap = args.GasPrice.ToInt()
	} else if args.MaxFeePerGas != nil {
		feeCap = args.MaxFeePerGas.ToInt()
	} else {
		feeCap = common.Big0
	}
	// Recap the highest gas limit with account's available balance.
	if feeCap.BitLen() != 0 {
		state, _, err := b.StateAndHeaderByNumberOrHash(ctx, blockNrOrHash)
		if err != nil {
			return 0, err
		}
		err = overrides.Apply(state)
		if err != nil {
			return 0, err
		}
		balance := state.GetBalance(*args.From) // from can't be nil
		available := new(big.Int).Set(balance)
		if args.Value != nil {
			if args.Value.ToInt().Cmp(available) >= 0 {
				return 0, core.ErrInsufficientFundsForTransfer
			}
			available.Sub(available, args.Value.ToInt())
		}
		allowance := new(big.Int).Div(available, feeCap)

		// If the allowance is larger than maximum uint64, skip checking
		if allowance.IsUint64() && hi > allowance.Uint64() {
			transfer := args.Value
			if transfer == nil {
				transfer = new(hexutil.Big)
			}
			log.Warn("Gas estimation capped by limited funds", "original", hi, "balance", balance,
				"sent", transfer.ToInt(), "maxFeePerGas", feeCap, "fundable", allowance)
			hi = allowance.Uint64()
		}
	}
	// Recap the highest gas allowance with specified gascap.
	if gasCap != 0 && hi > gasCap {
		log.Warn("Caller gas above allowance, capping", "requested", hi, "cap", gasCap)
		hi = gasCap
	}
	cap = hi

	// Create a helper to check if a gas allowance results in an executable transaction
	executable := func(gas uint64, state *state.StateDB, header *types.Header) (bool, *core.ExecutionResult, error) {
		args.Gas = (*hexutil.Uint64)(&gas)

		result, err := doCall(ctx, b, args, state, header, nil, nil, 0, gasCap)
		if err != nil {
			if errors.Is(err, core.ErrIntrinsicGas) {
				return true, nil, nil // Special case, raise gas limit
			}
			return true, nil, err // Bail out
		}
		return result.Failed(), result, nil
	}
	state, header, err := b.StateAndHeaderByNumberOrHash(ctx, blockNrOrHash)
	if state == nil || err != nil {
		return 0, err
	}
	err = overrides.Apply(state)
	if err != nil {
		return 0, err
	}
	// Execute the binary search and hone in on an executable gas limit
	for lo+1 < hi {
		s := state.Copy()
		mid := (hi + lo) / 2
		failed, _, err := executable(mid, s, header)

		// If the error is not nil(consensus error), it means the provided message
		// call or transaction will never be accepted no matter how much gas it is
		// assigned. Return the error directly, don't struggle any more.
		if err != nil {
			return 0, err
		}
		if failed {
			lo = mid
		} else {
			hi = mid
		}
	}
	// Reject the transaction as invalid if it still fails at the highest allowance
	if hi == cap {
		failed, result, err := executable(hi, state, header)
		if err != nil {
			return 0, err
		}
		if failed {
			if result != nil && result.Err != vm.ErrOutOfGas {
				if len(result.Revert()) > 0 {
					return 0, newRevertError(result)
				}
				return 0, result.Err
			}
			// Otherwise, the specified gas cap is too low
			return 0, fmt.Errorf("gas required exceeds allowance (%d)", cap)
		}
	}
	return hexutil.Uint64(hi), nil
}

// EstimateGas returns an estimate of the amount of gas needed to execute the
// given transaction against the current pending block.
func (s *BlockChainAPI) EstimateGas(ctx context.Context, args TransactionArgs, blockNrOrHash *rpc.BlockNumberOrHash, overrides *StateOverride) (hexutil.Uint64, error) {
	bNrOrHash := rpc.BlockNumberOrHashWithNumber(rpc.LatestBlockNumber)
	if blockNrOrHash != nil {
		bNrOrHash = *blockNrOrHash
	}
<<<<<<< HEAD

	header, err := headerByNumberOrHash(ctx, s.b, bNrOrHash)
	if err != nil {
		return 0, err
	}

	if s.b.ChainConfig().IsOptimismPreBedrock(header.Number) {
		if s.b.HistoricalRPCService() != nil {
			var res hexutil.Uint64
			err := s.b.HistoricalRPCService().CallContext(ctx, &res, "eth_estimateGas", args, blockNrOrHash)
			if err != nil {
				return 0, fmt.Errorf("historical backend error: %w", err)
			}
			return res, nil
		} else {
			return 0, rpc.ErrNoHistoricalFallback
		}
	}

	return DoEstimateGas(ctx, s.b, args, bNrOrHash, s.b.RPCGasCap())
=======
	return DoEstimateGas(ctx, s.b, args, bNrOrHash, overrides, s.b.RPCGasCap())
>>>>>>> bed84606
}

// RPCMarshalHeader converts the given header to the RPC output .
func RPCMarshalHeader(head *types.Header) map[string]interface{} {
	result := map[string]interface{}{
		"number":           (*hexutil.Big)(head.Number),
		"hash":             head.Hash(),
		"parentHash":       head.ParentHash,
		"nonce":            head.Nonce,
		"mixHash":          head.MixDigest,
		"sha3Uncles":       head.UncleHash,
		"logsBloom":        head.Bloom,
		"stateRoot":        head.Root,
		"miner":            head.Coinbase,
		"difficulty":       (*hexutil.Big)(head.Difficulty),
		"extraData":        hexutil.Bytes(head.Extra),
		"gasLimit":         hexutil.Uint64(head.GasLimit),
		"gasUsed":          hexutil.Uint64(head.GasUsed),
		"timestamp":        hexutil.Uint64(head.Time),
		"transactionsRoot": head.TxHash,
		"receiptsRoot":     head.ReceiptHash,
	}

	if head.BaseFee != nil {
		result["baseFeePerGas"] = (*hexutil.Big)(head.BaseFee)
	}

	if head.WithdrawalsHash != nil {
		result["withdrawalsRoot"] = head.WithdrawalsHash
	}

	return result
}

// RPCMarshalBlock converts the given block to the RPC output which depends on fullTx. If inclTx is true transactions are
// returned. When fullTx is true the returned block contains full transaction details, otherwise it will only contain
// transaction hashes.
<<<<<<< HEAD
func RPCMarshalBlock(ctx context.Context, block *types.Block, inclTx bool, fullTx bool, config *params.ChainConfig, backend Backend) (map[string]interface{}, error) {
=======
func RPCMarshalBlock(block *types.Block, inclTx bool, fullTx bool, config *params.ChainConfig) map[string]interface{} {
>>>>>>> bed84606
	fields := RPCMarshalHeader(block.Header())
	fields["size"] = hexutil.Uint64(block.Size())

	if inclTx {
		formatTx := func(idx int, tx *types.Transaction) interface{} {
			return tx.Hash()
		}
		if fullTx {
			formatTx = func(idx int, tx *types.Transaction) interface{} {
				return newRPCTransactionFromBlockIndex(ctx, block, uint64(idx), config, backend)
			}
		}
		txs := block.Transactions()
		transactions := make([]interface{}, len(txs))
		for i, tx := range txs {
			transactions[i] = formatTx(i, tx)
		}
		fields["transactions"] = transactions
	}
	uncles := block.Uncles()
	uncleHashes := make([]common.Hash, len(uncles))
	for i, uncle := range uncles {
		uncleHashes[i] = uncle.Hash()
	}
	fields["uncles"] = uncleHashes
	if block.Header().WithdrawalsHash != nil {
		fields["withdrawals"] = block.Withdrawals()
	}
	return fields
}

// rpcMarshalHeader uses the generalized output filler, then adds the total difficulty field, which requires
// a `BlockchainAPI`.
func (s *BlockChainAPI) rpcMarshalHeader(ctx context.Context, header *types.Header) map[string]interface{} {
	fields := RPCMarshalHeader(header)
	fields["totalDifficulty"] = (*hexutil.Big)(s.b.GetTd(ctx, header.Hash()))
	return fields
}

// rpcMarshalBlock uses the generalized output filler, then adds the total difficulty field, which requires
// a `BlockchainAPI`.
func (s *BlockChainAPI) rpcMarshalBlock(ctx context.Context, b *types.Block, inclTx bool, fullTx bool) (map[string]interface{}, error) {
<<<<<<< HEAD
	fields, err := RPCMarshalBlock(ctx, b, inclTx, fullTx, s.b.ChainConfig(), s.b)
	if err != nil {
		return nil, err
	}
=======
	fields := RPCMarshalBlock(b, inclTx, fullTx, s.b.ChainConfig())
>>>>>>> bed84606
	if inclTx {
		fields["totalDifficulty"] = (*hexutil.Big)(s.b.GetTd(ctx, b.Hash()))
	}
	return fields, nil
}

// RPCTransaction represents a transaction that will serialize to the RPC representation of a transaction
type RPCTransaction struct {
	BlockHash        *common.Hash      `json:"blockHash"`
	BlockNumber      *hexutil.Big      `json:"blockNumber"`
	From             common.Address    `json:"from"`
	Gas              hexutil.Uint64    `json:"gas"`
	GasPrice         *hexutil.Big      `json:"gasPrice"`
	GasFeeCap        *hexutil.Big      `json:"maxFeePerGas,omitempty"`
	GasTipCap        *hexutil.Big      `json:"maxPriorityFeePerGas,omitempty"`
	Hash             common.Hash       `json:"hash"`
	Input            hexutil.Bytes     `json:"input"`
	Nonce            hexutil.Uint64    `json:"nonce"`
	To               *common.Address   `json:"to"`
	TransactionIndex *hexutil.Uint64   `json:"transactionIndex"`
	Value            *hexutil.Big      `json:"value"`
	Type             hexutil.Uint64    `json:"type"`
	Accesses         *types.AccessList `json:"accessList,omitempty"`
	ChainID          *hexutil.Big      `json:"chainId,omitempty"`
	V                *hexutil.Big      `json:"v"`
	R                *hexutil.Big      `json:"r"`
	S                *hexutil.Big      `json:"s"`
<<<<<<< HEAD

	// deposit-tx only
	SourceHash *common.Hash `json:"sourceHash,omitempty"`
	Mint       *hexutil.Big `json:"mint,omitempty"`
	IsSystemTx *bool        `json:"isSystemTx,omitempty"`
=======
	YParity          *hexutil.Uint64   `json:"yParity,omitempty"`
>>>>>>> bed84606
}

// newRPCTransaction returns a transaction that will serialize to the RPC
// representation, with the given location metadata set (if available).
func newRPCTransaction(tx *types.Transaction, blockHash common.Hash, blockNumber uint64, blockTime uint64, index uint64, baseFee *big.Int, config *params.ChainConfig, receipt *types.Receipt) *RPCTransaction {
	signer := types.MakeSigner(config, new(big.Int).SetUint64(blockNumber), blockTime)
	from, _ := types.Sender(signer, tx)
	v, r, s := tx.RawSignatureValues()
	result := &RPCTransaction{
		Type:     hexutil.Uint64(tx.Type()),
		From:     from,
		Gas:      hexutil.Uint64(tx.Gas()),
		GasPrice: (*hexutil.Big)(tx.GasPrice()),
		Hash:     tx.Hash(),
		Input:    hexutil.Bytes(tx.Data()),
		Nonce:    hexutil.Uint64(tx.Nonce()),
		To:       tx.To(),
		Value:    (*hexutil.Big)(tx.Value()),
		V:        (*hexutil.Big)(v),
		R:        (*hexutil.Big)(r),
		S:        (*hexutil.Big)(s),
	}
	if blockHash != (common.Hash{}) {
		result.BlockHash = &blockHash
		result.BlockNumber = (*hexutil.Big)(new(big.Int).SetUint64(blockNumber))
		result.TransactionIndex = (*hexutil.Uint64)(&index)
	}

	switch tx.Type() {
	case types.DepositTxType:
		srcHash := tx.SourceHash()
		isSystemTx := tx.IsSystemTx()
		result.SourceHash = &srcHash
		if isSystemTx {
			// Only include IsSystemTx when true
			result.IsSystemTx = &isSystemTx
		}
		result.Mint = (*hexutil.Big)(tx.Mint())
		if receipt != nil && receipt.DepositNonce != nil {
			result.Nonce = hexutil.Uint64(*receipt.DepositNonce)
		}
	case types.LegacyTxType:
		if v.Sign() == 0 && r.Sign() == 0 && s.Sign() == 0 { // pre-bedrock relayed tx does not have a signature
			result.ChainID = (*hexutil.Big)(new(big.Int).Set(config.ChainID))
			break
		}
		// if a legacy transaction has an EIP-155 chain id, include it explicitly
		if id := tx.ChainId(); id.Sign() != 0 {
			result.ChainID = (*hexutil.Big)(id)
		}

	case types.AccessListTxType:
		al := tx.AccessList()
		yparity := hexutil.Uint64(v.Sign())
		result.Accesses = &al
		result.ChainID = (*hexutil.Big)(tx.ChainId())
		result.YParity = &yparity

	case types.DynamicFeeTxType:
		al := tx.AccessList()
		yparity := hexutil.Uint64(v.Sign())
		result.Accesses = &al
		result.ChainID = (*hexutil.Big)(tx.ChainId())
		result.YParity = &yparity
		result.GasFeeCap = (*hexutil.Big)(tx.GasFeeCap())
		result.GasTipCap = (*hexutil.Big)(tx.GasTipCap())
		// if the transaction has been mined, compute the effective gas price
		if baseFee != nil && blockHash != (common.Hash{}) {
			// price = min(gasTipCap + baseFee, gasFeeCap)
			price := math.BigMin(new(big.Int).Add(tx.GasTipCap(), baseFee), tx.GasFeeCap())
			result.GasPrice = (*hexutil.Big)(price)
		} else {
			result.GasPrice = (*hexutil.Big)(tx.GasFeeCap())
		}
	}
	return result
}

// NewRPCPendingTransaction returns a pending transaction that will serialize to the RPC representation
func NewRPCPendingTransaction(tx *types.Transaction, current *types.Header, config *params.ChainConfig) *RPCTransaction {
	var (
		baseFee     *big.Int
		blockNumber = uint64(0)
		blockTime   = uint64(0)
	)
	if current != nil {
		baseFee = eip1559.CalcBaseFee(config, current)
		blockNumber = current.Number.Uint64()
		blockTime = current.Time
	}
	return newRPCTransaction(tx, common.Hash{}, blockNumber, blockTime, 0, baseFee, config, nil)
}

// newRPCTransactionFromBlockIndex returns a transaction that will serialize to the RPC representation.
func newRPCTransactionFromBlockIndex(ctx context.Context, b *types.Block, index uint64, config *params.ChainConfig, backend Backend) *RPCTransaction {
	txs := b.Transactions()
	if index >= uint64(len(txs)) {
		return nil
	}
	tx := txs[index]
	rcpt := depositTxReceipt(ctx, b.Hash(), index, backend, tx)
	return newRPCTransaction(tx, b.Hash(), b.NumberU64(), b.Time(), index, b.BaseFee(), config, rcpt)
}

func depositTxReceipt(ctx context.Context, blockHash common.Hash, index uint64, backend Backend, tx *types.Transaction) *types.Receipt {
	if tx.Type() != types.DepositTxType {
		return nil
	}
	receipts, err := backend.GetReceipts(ctx, blockHash)
	if err != nil {
		return nil
	}
	if index >= uint64(len(receipts)) {
		return nil
	}
	return receipts[index]
}

// newRPCRawTransactionFromBlockIndex returns the bytes of a transaction given a block and a transaction index.
func newRPCRawTransactionFromBlockIndex(b *types.Block, index uint64) hexutil.Bytes {
	txs := b.Transactions()
	if index >= uint64(len(txs)) {
		return nil
	}
	blob, _ := txs[index].MarshalBinary()
	return blob
}

// accessListResult returns an optional accesslist
// It's the result of the `debug_createAccessList` RPC call.
// It contains an error if the transaction itself failed.
type accessListResult struct {
	Accesslist *types.AccessList `json:"accessList"`
	Error      string            `json:"error,omitempty"`
	GasUsed    hexutil.Uint64    `json:"gasUsed"`
}

// CreateAccessList creates an EIP-2930 type AccessList for the given transaction.
// Reexec and BlockNrOrHash can be specified to create the accessList on top of a certain state.
func (s *BlockChainAPI) CreateAccessList(ctx context.Context, args TransactionArgs, blockNrOrHash *rpc.BlockNumberOrHash) (*accessListResult, error) {
	bNrOrHash := rpc.BlockNumberOrHashWithNumber(rpc.PendingBlockNumber)
	if blockNrOrHash != nil {
		bNrOrHash = *blockNrOrHash
	}

	header, err := headerByNumberOrHash(ctx, s.b, bNrOrHash)
	if err == nil && header != nil && s.b.ChainConfig().IsOptimismPreBedrock(header.Number) {
		if s.b.HistoricalRPCService() != nil {
			var res accessListResult
			err := s.b.HistoricalRPCService().CallContext(ctx, &res, "eth_createAccessList", args, blockNrOrHash)
			if err != nil {
				return nil, fmt.Errorf("historical backend error: %w", err)
			}
			return &res, nil
		} else {
			return nil, rpc.ErrNoHistoricalFallback
		}
	}

	acl, gasUsed, vmerr, err := AccessList(ctx, s.b, bNrOrHash, args)
	if err != nil {
		return nil, err
	}
	result := &accessListResult{Accesslist: &acl, GasUsed: hexutil.Uint64(gasUsed)}
	if vmerr != nil {
		result.Error = vmerr.Error()
	}
	return result, nil
}

// AccessList creates an access list for the given transaction.
// If the accesslist creation fails an error is returned.
// If the transaction itself fails, an vmErr is returned.
func AccessList(ctx context.Context, b Backend, blockNrOrHash rpc.BlockNumberOrHash, args TransactionArgs) (acl types.AccessList, gasUsed uint64, vmErr error, err error) {
	// Retrieve the execution context
	db, header, err := b.StateAndHeaderByNumberOrHash(ctx, blockNrOrHash)
	if db == nil || err != nil {
		return nil, 0, nil, err
	}
	// If the gas amount is not set, default to RPC gas cap.
	if args.Gas == nil {
		tmp := hexutil.Uint64(b.RPCGasCap())
		args.Gas = &tmp
	}

	// Ensure any missing fields are filled, extract the recipient and input data
	if err := args.setDefaults(ctx, b); err != nil {
		return nil, 0, nil, err
	}
	var to common.Address
	if args.To != nil {
		to = *args.To
	} else {
		to = crypto.CreateAddress(args.from(), uint64(*args.Nonce))
	}
	isPostMerge := header.Difficulty.Cmp(common.Big0) == 0
	// Retrieve the precompiles since they don't need to be added to the access list
	precompiles := vm.ActivePrecompiles(b.ChainConfig().Rules(header.Number, isPostMerge, header.Time))

	// Create an initial tracer
	prevTracer := logger.NewAccessListTracer(nil, args.from(), to, precompiles)
	if args.AccessList != nil {
		prevTracer = logger.NewAccessListTracer(*args.AccessList, args.from(), to, precompiles)
	}
	for {
		// Retrieve the current access list to expand
		accessList := prevTracer.AccessList()
		log.Trace("Creating access list", "input", accessList)

		// Copy the original db so we don't modify it
		statedb := db.Copy()
		// Set the accesslist to the last al
		args.AccessList = &accessList
		msg, err := args.ToMessage(b.RPCGasCap(), header.BaseFee)
		if err != nil {
			return nil, 0, nil, err
		}

		// Apply the transaction with the access list tracer
		tracer := logger.NewAccessListTracer(accessList, args.from(), to, precompiles)
		config := vm.Config{Tracer: tracer, NoBaseFee: true}
		vmenv, _ := b.GetEVM(ctx, msg, statedb, header, &config, nil)
		res, err := core.ApplyMessage(vmenv, msg, new(core.GasPool).AddGas(msg.GasLimit))
		if err != nil {
			return nil, 0, nil, fmt.Errorf("failed to apply transaction: %v err: %v", args.toTransaction().Hash(), err)
		}
		if tracer.Equal(prevTracer) {
			return accessList, res.UsedGas, res.Err, nil
		}
		prevTracer = tracer
	}
}

// TransactionAPI exposes methods for reading and creating transaction data.
type TransactionAPI struct {
	b         Backend
	nonceLock *AddrLocker
	signer    types.Signer
}

// NewTransactionAPI creates a new RPC service with methods for interacting with transactions.
func NewTransactionAPI(b Backend, nonceLock *AddrLocker) *TransactionAPI {
	// The signer used by the API should always be the 'latest' known one because we expect
	// signers to be backwards-compatible with old transactions.
	signer := types.LatestSigner(b.ChainConfig())
	return &TransactionAPI{b, nonceLock, signer}
}

// GetBlockTransactionCountByNumber returns the number of transactions in the block with the given block number.
func (s *TransactionAPI) GetBlockTransactionCountByNumber(ctx context.Context, blockNr rpc.BlockNumber) *hexutil.Uint {
	if block, _ := s.b.BlockByNumber(ctx, blockNr); block != nil {
		n := hexutil.Uint(len(block.Transactions()))
		return &n
	}
	return nil
}

// GetBlockTransactionCountByHash returns the number of transactions in the block with the given hash.
func (s *TransactionAPI) GetBlockTransactionCountByHash(ctx context.Context, blockHash common.Hash) *hexutil.Uint {
	if block, _ := s.b.BlockByHash(ctx, blockHash); block != nil {
		n := hexutil.Uint(len(block.Transactions()))
		return &n
	}
	return nil
}

// GetTransactionByBlockNumberAndIndex returns the transaction for the given block number and index.
func (s *TransactionAPI) GetTransactionByBlockNumberAndIndex(ctx context.Context, blockNr rpc.BlockNumber, index hexutil.Uint) *RPCTransaction {
	if block, _ := s.b.BlockByNumber(ctx, blockNr); block != nil {
		return newRPCTransactionFromBlockIndex(ctx, block, uint64(index), s.b.ChainConfig(), s.b)
	}
	return nil
}

// GetTransactionByBlockHashAndIndex returns the transaction for the given block hash and index.
func (s *TransactionAPI) GetTransactionByBlockHashAndIndex(ctx context.Context, blockHash common.Hash, index hexutil.Uint) *RPCTransaction {
	if block, _ := s.b.BlockByHash(ctx, blockHash); block != nil {
		return newRPCTransactionFromBlockIndex(ctx, block, uint64(index), s.b.ChainConfig(), s.b)
	}
	return nil
}

// GetRawTransactionByBlockNumberAndIndex returns the bytes of the transaction for the given block number and index.
func (s *TransactionAPI) GetRawTransactionByBlockNumberAndIndex(ctx context.Context, blockNr rpc.BlockNumber, index hexutil.Uint) hexutil.Bytes {
	if block, _ := s.b.BlockByNumber(ctx, blockNr); block != nil {
		return newRPCRawTransactionFromBlockIndex(block, uint64(index))
	}
	return nil
}

// GetRawTransactionByBlockHashAndIndex returns the bytes of the transaction for the given block hash and index.
func (s *TransactionAPI) GetRawTransactionByBlockHashAndIndex(ctx context.Context, blockHash common.Hash, index hexutil.Uint) hexutil.Bytes {
	if block, _ := s.b.BlockByHash(ctx, blockHash); block != nil {
		return newRPCRawTransactionFromBlockIndex(block, uint64(index))
	}
	return nil
}

// GetTransactionCount returns the number of transactions the given address has sent for the given block number
func (s *TransactionAPI) GetTransactionCount(ctx context.Context, address common.Address, blockNrOrHash rpc.BlockNumberOrHash) (*hexutil.Uint64, error) {
	// Ask transaction pool for the nonce which includes pending transactions
	if blockNr, ok := blockNrOrHash.Number(); ok && blockNr == rpc.PendingBlockNumber {
		nonce, err := s.b.GetPoolNonce(ctx, address)
		if err != nil {
			return nil, err
		}
		return (*hexutil.Uint64)(&nonce), nil
	}
	// Resolve block number and use its state to ask for the nonce
	header, err := headerByNumberOrHash(ctx, s.b, blockNrOrHash)
	if err != nil {
		return nil, err
	}

	if s.b.ChainConfig().IsOptimismPreBedrock(header.Number) {
		if s.b.HistoricalRPCService() != nil {
			var res hexutil.Uint64
			err := s.b.HistoricalRPCService().CallContext(ctx, &res, "eth_getTransactionCount", address, blockNrOrHash)
			if err != nil {
				return nil, fmt.Errorf("historical backend error: %w", err)
			}
			return &res, nil
		} else {
			return nil, rpc.ErrNoHistoricalFallback
		}
	}

	state, _, err := s.b.StateAndHeaderByNumberOrHash(ctx, blockNrOrHash)
	if state == nil || err != nil {
		return nil, err
	}

	nonce := state.GetNonce(address)
	return (*hexutil.Uint64)(&nonce), state.Error()
}

// GetTransactionByHash returns the transaction for the given hash
func (s *TransactionAPI) GetTransactionByHash(ctx context.Context, hash common.Hash) (*RPCTransaction, error) {
	// Try to return an already finalized transaction
	tx, blockHash, blockNumber, index, err := s.b.GetTransaction(ctx, hash)
	if err != nil {
		return nil, err
	}
	if tx != nil {
		header, err := s.b.HeaderByHash(ctx, blockHash)
		if err != nil {
			return nil, err
		}
		rcpt := depositTxReceipt(ctx, blockHash, index, s.b, tx)
		return newRPCTransaction(tx, blockHash, blockNumber, header.Time, index, header.BaseFee, s.b.ChainConfig(), rcpt), nil
	}
	// No finalized transaction, try to retrieve it from the pool
	if tx := s.b.GetPoolTransaction(hash); tx != nil {
		return NewRPCPendingTransaction(tx, s.b.CurrentHeader(), s.b.ChainConfig()), nil
	}

	// Transaction unknown, return as such
	return nil, nil
}

// GetRawTransactionByHash returns the bytes of the transaction for the given hash.
func (s *TransactionAPI) GetRawTransactionByHash(ctx context.Context, hash common.Hash) (hexutil.Bytes, error) {
	// Retrieve a finalized transaction, or a pooled otherwise
	tx, _, _, _, err := s.b.GetTransaction(ctx, hash)
	if err != nil {
		return nil, err
	}
	if tx == nil {
		if tx = s.b.GetPoolTransaction(hash); tx == nil {
			// Transaction not found anywhere, abort
			return nil, nil
		}
	}
	// Serialize to RLP and return
	return tx.MarshalBinary()
}

// GetTransactionReceipt returns the transaction receipt for the given transaction hash.
func (s *TransactionAPI) GetTransactionReceipt(ctx context.Context, hash common.Hash) (map[string]interface{}, error) {
	tx, blockHash, blockNumber, index, err := s.b.GetTransaction(ctx, hash)
	if tx == nil || err != nil {
		// When the transaction doesn't exist, the RPC method should return JSON null
		// as per specification.
		return nil, nil
	}
	header, err := s.b.HeaderByHash(ctx, blockHash)
	if err != nil {
		return nil, err
	}
	receipts, err := s.b.GetReceipts(ctx, blockHash)
	if err != nil {
		return nil, err
	}
	if uint64(len(receipts)) <= index {
		return nil, nil
	}
	receipt := receipts[index]

	// Derive the sender.
	signer := types.MakeSigner(s.b.ChainConfig(), header.Number, header.Time)
	from, _ := types.Sender(signer, tx)

	fields := map[string]interface{}{
		"blockHash":         blockHash,
		"blockNumber":       hexutil.Uint64(blockNumber),
		"transactionHash":   hash,
		"transactionIndex":  hexutil.Uint64(index),
		"from":              from,
		"to":                tx.To(),
		"gasUsed":           hexutil.Uint64(receipt.GasUsed),
		"cumulativeGasUsed": hexutil.Uint64(receipt.CumulativeGasUsed),
		"contractAddress":   nil,
		"logs":              receipt.Logs,
		"logsBloom":         receipt.Bloom,
		"type":              hexutil.Uint(tx.Type()),
		"effectiveGasPrice": (*hexutil.Big)(receipt.EffectiveGasPrice),
	}

	if s.b.ChainConfig().Optimism != nil && !tx.IsDepositTx() {
		fields["l1GasPrice"] = (*hexutil.Big)(receipt.L1GasPrice)
		fields["l1GasUsed"] = (*hexutil.Big)(receipt.L1GasUsed)
		fields["l1Fee"] = (*hexutil.Big)(receipt.L1Fee)
		fields["l1FeeScalar"] = receipt.FeeScalar.String()
	}
	if s.b.ChainConfig().Optimism != nil && tx.IsDepositTx() && receipt.DepositNonce != nil {
		fields["depositNonce"] = hexutil.Uint64(*receipt.DepositNonce)
	}

	// Assign receipt status or post state.
	if len(receipt.PostState) > 0 {
		fields["root"] = hexutil.Bytes(receipt.PostState)
	} else {
		fields["status"] = hexutil.Uint(receipt.Status)
	}
	if receipt.Logs == nil {
		fields["logs"] = []*types.Log{}
	}

	// If the ContractAddress is 20 0x0 bytes, assume it is not a contract creation
	if receipt.ContractAddress != (common.Address{}) {
		fields["contractAddress"] = receipt.ContractAddress
	}
	return fields, nil
}

// sign is a helper function that signs a transaction with the private key of the given address.
func (s *TransactionAPI) sign(addr common.Address, tx *types.Transaction) (*types.Transaction, error) {
	// Look up the wallet containing the requested signer
	account := accounts.Account{Address: addr}

	wallet, err := s.b.AccountManager().Find(account)
	if err != nil {
		return nil, err
	}
	// Request the wallet to sign the transaction
	return wallet.SignTx(account, tx, s.b.ChainConfig().ChainID)
}

// SubmitTransaction is a helper function that submits tx to txPool and logs a message.
func SubmitTransaction(ctx context.Context, b Backend, tx *types.Transaction) (common.Hash, error) {
	// If the transaction fee cap is already specified, ensure the
	// fee of the given transaction is _reasonable_.
	if err := checkTxFee(tx.GasPrice(), tx.Gas(), b.RPCTxFeeCap()); err != nil {
		return common.Hash{}, err
	}
	if !b.UnprotectedAllowed() && !tx.Protected() {
		// Ensure only eip155 signed transactions are submitted if EIP155Required is set.
		return common.Hash{}, errors.New("only replay-protected (EIP-155) transactions allowed over RPC")
	}
	if err := b.SendTx(ctx, tx); err != nil {
		return common.Hash{}, err
	}
	// Print a log with full tx details for manual investigations and interventions
	head := b.CurrentBlock()
	signer := types.MakeSigner(b.ChainConfig(), head.Number, head.Time)
	from, err := types.Sender(signer, tx)
	if err != nil {
		return common.Hash{}, err
	}

	if tx.To() == nil {
		addr := crypto.CreateAddress(from, tx.Nonce())
		log.Info("Submitted contract creation", "hash", tx.Hash().Hex(), "from", from, "nonce", tx.Nonce(), "contract", addr.Hex(), "value", tx.Value())
	} else {
		log.Info("Submitted transaction", "hash", tx.Hash().Hex(), "from", from, "nonce", tx.Nonce(), "recipient", tx.To(), "value", tx.Value())
	}
	return tx.Hash(), nil
}

// SendTransaction creates a transaction for the given argument, sign it and submit it to the
// transaction pool.
func (s *TransactionAPI) SendTransaction(ctx context.Context, args TransactionArgs) (common.Hash, error) {
	// Look up the wallet containing the requested signer
	account := accounts.Account{Address: args.from()}

	wallet, err := s.b.AccountManager().Find(account)
	if err != nil {
		return common.Hash{}, err
	}

	if args.Nonce == nil {
		// Hold the mutex around signing to prevent concurrent assignment of
		// the same nonce to multiple accounts.
		s.nonceLock.LockAddr(args.from())
		defer s.nonceLock.UnlockAddr(args.from())
	}

	// Set some sanity defaults and terminate on failure
	if err := args.setDefaults(ctx, s.b); err != nil {
		return common.Hash{}, err
	}
	// Assemble the transaction and sign with the wallet
	tx := args.toTransaction()

	signed, err := wallet.SignTx(account, tx, s.b.ChainConfig().ChainID)
	if err != nil {
		return common.Hash{}, err
	}
	return SubmitTransaction(ctx, s.b, signed)
}

// FillTransaction fills the defaults (nonce, gas, gasPrice or 1559 fields)
// on a given unsigned transaction, and returns it to the caller for further
// processing (signing + broadcast).
func (s *TransactionAPI) FillTransaction(ctx context.Context, args TransactionArgs) (*SignTransactionResult, error) {
	// Set some sanity defaults and terminate on failure
	if err := args.setDefaults(ctx, s.b); err != nil {
		return nil, err
	}
	// Assemble the transaction and obtain rlp
	tx := args.toTransaction()
	data, err := tx.MarshalBinary()
	if err != nil {
		return nil, err
	}
	return &SignTransactionResult{data, tx}, nil
}

// SendRawTransaction will add the signed transaction to the transaction pool.
// The sender is responsible for signing the transaction and using the correct nonce.
func (s *TransactionAPI) SendRawTransaction(ctx context.Context, input hexutil.Bytes) (common.Hash, error) {
	tx := new(types.Transaction)
	if err := tx.UnmarshalBinary(input); err != nil {
		return common.Hash{}, err
	}
	return SubmitTransaction(ctx, s.b, tx)
}

// Sign calculates an ECDSA signature for:
// keccak256("\x19Ethereum Signed Message:\n" + len(message) + message).
//
// Note, the produced signature conforms to the secp256k1 curve R, S and V values,
// where the V value will be 27 or 28 for legacy reasons.
//
// The account associated with addr must be unlocked.
//
// https://github.com/ethereum/wiki/wiki/JSON-RPC#eth_sign
func (s *TransactionAPI) Sign(addr common.Address, data hexutil.Bytes) (hexutil.Bytes, error) {
	// Look up the wallet containing the requested signer
	account := accounts.Account{Address: addr}

	wallet, err := s.b.AccountManager().Find(account)
	if err != nil {
		return nil, err
	}
	// Sign the requested hash with the wallet
	signature, err := wallet.SignText(account, data)
	if err == nil {
		signature[64] += 27 // Transform V from 0/1 to 27/28 according to the yellow paper
	}
	return signature, err
}

// SignTransactionResult represents a RLP encoded signed transaction.
type SignTransactionResult struct {
	Raw hexutil.Bytes      `json:"raw"`
	Tx  *types.Transaction `json:"tx"`
}

// SignTransaction will sign the given transaction with the from account.
// The node needs to have the private key of the account corresponding with
// the given from address and it needs to be unlocked.
func (s *TransactionAPI) SignTransaction(ctx context.Context, args TransactionArgs) (*SignTransactionResult, error) {
	if args.Gas == nil {
		return nil, errors.New("gas not specified")
	}
	if args.GasPrice == nil && (args.MaxPriorityFeePerGas == nil || args.MaxFeePerGas == nil) {
		return nil, errors.New("missing gasPrice or maxFeePerGas/maxPriorityFeePerGas")
	}
	if args.Nonce == nil {
		return nil, errors.New("nonce not specified")
	}
	if err := args.setDefaults(ctx, s.b); err != nil {
		return nil, err
	}
	// Before actually sign the transaction, ensure the transaction fee is reasonable.
	tx := args.toTransaction()
	if err := checkTxFee(tx.GasPrice(), tx.Gas(), s.b.RPCTxFeeCap()); err != nil {
		return nil, err
	}
	signed, err := s.sign(args.from(), tx)
	if err != nil {
		return nil, err
	}
	data, err := signed.MarshalBinary()
	if err != nil {
		return nil, err
	}
	return &SignTransactionResult{data, signed}, nil
}

// PendingTransactions returns the transactions that are in the transaction pool
// and have a from address that is one of the accounts this node manages.
func (s *TransactionAPI) PendingTransactions() ([]*RPCTransaction, error) {
	pending, err := s.b.GetPoolTransactions()
	if err != nil {
		return nil, err
	}
	accounts := make(map[common.Address]struct{})
	for _, wallet := range s.b.AccountManager().Wallets() {
		for _, account := range wallet.Accounts() {
			accounts[account.Address] = struct{}{}
		}
	}
	curHeader := s.b.CurrentHeader()
	transactions := make([]*RPCTransaction, 0, len(pending))
	for _, tx := range pending {
		from, _ := types.Sender(s.signer, tx)
		if _, exists := accounts[from]; exists {
			transactions = append(transactions, NewRPCPendingTransaction(tx, curHeader, s.b.ChainConfig()))
		}
	}
	return transactions, nil
}

// Resend accepts an existing transaction and a new gas price and limit. It will remove
// the given transaction from the pool and reinsert it with the new gas price and limit.
func (s *TransactionAPI) Resend(ctx context.Context, sendArgs TransactionArgs, gasPrice *hexutil.Big, gasLimit *hexutil.Uint64) (common.Hash, error) {
	if sendArgs.Nonce == nil {
		return common.Hash{}, errors.New("missing transaction nonce in transaction spec")
	}
	if err := sendArgs.setDefaults(ctx, s.b); err != nil {
		return common.Hash{}, err
	}
	matchTx := sendArgs.toTransaction()

	// Before replacing the old transaction, ensure the _new_ transaction fee is reasonable.
	var price = matchTx.GasPrice()
	if gasPrice != nil {
		price = gasPrice.ToInt()
	}
	var gas = matchTx.Gas()
	if gasLimit != nil {
		gas = uint64(*gasLimit)
	}
	if err := checkTxFee(price, gas, s.b.RPCTxFeeCap()); err != nil {
		return common.Hash{}, err
	}
	// Iterate the pending list for replacement
	pending, err := s.b.GetPoolTransactions()
	if err != nil {
		return common.Hash{}, err
	}
	for _, p := range pending {
		wantSigHash := s.signer.Hash(matchTx)
		pFrom, err := types.Sender(s.signer, p)
		if err == nil && pFrom == sendArgs.from() && s.signer.Hash(p) == wantSigHash {
			// Match. Re-sign and send the transaction.
			if gasPrice != nil && (*big.Int)(gasPrice).Sign() != 0 {
				sendArgs.GasPrice = gasPrice
			}
			if gasLimit != nil && *gasLimit != 0 {
				sendArgs.Gas = gasLimit
			}
			signedTx, err := s.sign(sendArgs.from(), sendArgs.toTransaction())
			if err != nil {
				return common.Hash{}, err
			}
			if err = s.b.SendTx(ctx, signedTx); err != nil {
				return common.Hash{}, err
			}
			return signedTx.Hash(), nil
		}
	}
	return common.Hash{}, fmt.Errorf("transaction %#x not found", matchTx.Hash())
}

// DebugAPI is the collection of Ethereum APIs exposed over the debugging
// namespace.
type DebugAPI struct {
	b Backend
}

// NewDebugAPI creates a new instance of DebugAPI.
func NewDebugAPI(b Backend) *DebugAPI {
	return &DebugAPI{b: b}
}

// GetRawHeader retrieves the RLP encoding for a single header.
func (api *DebugAPI) GetRawHeader(ctx context.Context, blockNrOrHash rpc.BlockNumberOrHash) (hexutil.Bytes, error) {
	var hash common.Hash
	if h, ok := blockNrOrHash.Hash(); ok {
		hash = h
	} else {
		block, err := api.b.BlockByNumberOrHash(ctx, blockNrOrHash)
		if err != nil {
			return nil, err
		}
		hash = block.Hash()
	}
	header, _ := api.b.HeaderByHash(ctx, hash)
	if header == nil {
		return nil, fmt.Errorf("header #%d not found", hash)
	}
	return rlp.EncodeToBytes(header)
}

// GetRawBlock retrieves the RLP encoded for a single block.
func (api *DebugAPI) GetRawBlock(ctx context.Context, blockNrOrHash rpc.BlockNumberOrHash) (hexutil.Bytes, error) {
	var hash common.Hash
	if h, ok := blockNrOrHash.Hash(); ok {
		hash = h
	} else {
		block, err := api.b.BlockByNumberOrHash(ctx, blockNrOrHash)
		if err != nil {
			return nil, err
		}
		hash = block.Hash()
	}
	block, _ := api.b.BlockByHash(ctx, hash)
	if block == nil {
		return nil, fmt.Errorf("block #%d not found", hash)
	}
	return rlp.EncodeToBytes(block)
}

// GetRawReceipts retrieves the binary-encoded receipts of a single block.
func (api *DebugAPI) GetRawReceipts(ctx context.Context, blockNrOrHash rpc.BlockNumberOrHash) ([]hexutil.Bytes, error) {
	var hash common.Hash
	if h, ok := blockNrOrHash.Hash(); ok {
		hash = h
	} else {
		block, err := api.b.BlockByNumberOrHash(ctx, blockNrOrHash)
		if err != nil {
			return nil, err
		}
		hash = block.Hash()
	}
	receipts, err := api.b.GetReceipts(ctx, hash)
	if err != nil {
		return nil, err
	}
	result := make([]hexutil.Bytes, len(receipts))
	for i, receipt := range receipts {
		b, err := receipt.MarshalBinary()
		if err != nil {
			return nil, err
		}
		result[i] = b
	}
	return result, nil
}

// GetRawTransaction returns the bytes of the transaction for the given hash.
func (s *DebugAPI) GetRawTransaction(ctx context.Context, hash common.Hash) (hexutil.Bytes, error) {
	// Retrieve a finalized transaction, or a pooled otherwise
	tx, _, _, _, err := s.b.GetTransaction(ctx, hash)
	if err != nil {
		return nil, err
	}
	if tx == nil {
		if tx = s.b.GetPoolTransaction(hash); tx == nil {
			// Transaction not found anywhere, abort
			return nil, nil
		}
	}
	return tx.MarshalBinary()
}

// PrintBlock retrieves a block and returns its pretty printed form.
func (api *DebugAPI) PrintBlock(ctx context.Context, number uint64) (string, error) {
	block, _ := api.b.BlockByNumber(ctx, rpc.BlockNumber(number))
	if block == nil {
		return "", fmt.Errorf("block #%d not found", number)
	}
	return spew.Sdump(block), nil
}

// ChaindbProperty returns leveldb properties of the key-value database.
func (api *DebugAPI) ChaindbProperty(property string) (string, error) {
	if property == "" {
		property = "leveldb.stats"
	} else if !strings.HasPrefix(property, "leveldb.") {
		property = "leveldb." + property
	}
	return api.b.ChainDb().Stat(property)
}

// ChaindbCompact flattens the entire key-value database into a single level,
// removing all unused slots and merging all keys.
func (api *DebugAPI) ChaindbCompact() error {
	for b := byte(0); b < 255; b++ {
		log.Info("Compacting chain database", "range", fmt.Sprintf("0x%0.2X-0x%0.2X", b, b+1))
		if err := api.b.ChainDb().Compact([]byte{b}, []byte{b + 1}); err != nil {
			log.Error("Database compaction failed", "err", err)
			return err
		}
	}
	return nil
}

// SetHead rewinds the head of the blockchain to a previous block.
func (api *DebugAPI) SetHead(number hexutil.Uint64) {
	api.b.SetHead(uint64(number))
}

func (api *DebugAPI) ChainConfig() *params.ChainConfig {
	return api.b.ChainConfig()
}

// NetAPI offers network related RPC methods
type NetAPI struct {
	net            *p2p.Server
	networkVersion uint64
}

// NewNetAPI creates a new net API instance.
func NewNetAPI(net *p2p.Server, networkVersion uint64) *NetAPI {
	return &NetAPI{net, networkVersion}
}

// Listening returns an indication if the node is listening for network connections.
func (s *NetAPI) Listening() bool {
	return true // always listening
}

// PeerCount returns the number of connected peers
func (s *NetAPI) PeerCount() hexutil.Uint {
	return hexutil.Uint(s.net.PeerCount())
}

// Version returns the current ethereum protocol version.
func (s *NetAPI) Version() string {
	return fmt.Sprintf("%d", s.networkVersion)
}

// checkTxFee is an internal function used to check whether the fee of
// the given transaction is _reasonable_(under the cap).
func checkTxFee(gasPrice *big.Int, gas uint64, cap float64) error {
	// Short circuit if there is no cap for transaction fee at all.
	if cap == 0 {
		return nil
	}
	feeEth := new(big.Float).Quo(new(big.Float).SetInt(new(big.Int).Mul(gasPrice, new(big.Int).SetUint64(gas))), new(big.Float).SetInt(big.NewInt(params.Ether)))
	feeFloat, _ := feeEth.Float64()
	if feeFloat > cap {
		return fmt.Errorf("tx fee (%.2f ether) exceeds the configured cap (%.2f ether)", feeFloat, cap)
	}
	return nil
}

// toHexSlice creates a slice of hex-strings based on []byte.
func toHexSlice(b [][]byte) []string {
	r := make([]string, len(b))
	for i := range b {
		r[i] = hexutil.Encode(b[i])
	}
	return r
}<|MERGE_RESOLUTION|>--- conflicted
+++ resolved
@@ -691,7 +691,6 @@
 
 // GetProof returns the Merkle-proof for a given account and optionally some storage keys.
 func (s *BlockChainAPI) GetProof(ctx context.Context, address common.Address, storageKeys []string, blockNrOrHash rpc.BlockNumberOrHash) (*AccountResult, error) {
-<<<<<<< HEAD
 	header, err := headerByNumberOrHash(ctx, s.b, blockNrOrHash)
 	if err != nil {
 		return nil, err
@@ -708,7 +707,6 @@
 			return nil, rpc.ErrNoHistoricalFallback
 		}
 	}
-=======
 	var (
 		keys         = make([]common.Hash, len(storageKeys))
 		keyLengths   = make([]int, len(storageKeys))
@@ -726,7 +724,6 @@
 		}
 	}
 
->>>>>>> bed84606
 	state, _, err := s.b.StateAndHeaderByNumberOrHash(ctx, blockNrOrHash)
 	if state == nil || err != nil {
 		return nil, err
@@ -966,12 +963,8 @@
 	if state == nil || err != nil {
 		return nil, err
 	}
-<<<<<<< HEAD
-
-	key, err := decodeHash(hexKey)
-=======
+
 	key, _, err := decodeHash(hexKey)
->>>>>>> bed84606
 	if err != nil {
 		return nil, fmt.Errorf("unable to decode storage key: %s", err)
 	}
@@ -1386,7 +1379,6 @@
 	if blockNrOrHash != nil {
 		bNrOrHash = *blockNrOrHash
 	}
-<<<<<<< HEAD
 
 	header, err := headerByNumberOrHash(ctx, s.b, bNrOrHash)
 	if err != nil {
@@ -1406,10 +1398,7 @@
 		}
 	}
 
-	return DoEstimateGas(ctx, s.b, args, bNrOrHash, s.b.RPCGasCap())
-=======
 	return DoEstimateGas(ctx, s.b, args, bNrOrHash, overrides, s.b.RPCGasCap())
->>>>>>> bed84606
 }
 
 // RPCMarshalHeader converts the given header to the RPC output .
@@ -1447,11 +1436,7 @@
 // RPCMarshalBlock converts the given block to the RPC output which depends on fullTx. If inclTx is true transactions are
 // returned. When fullTx is true the returned block contains full transaction details, otherwise it will only contain
 // transaction hashes.
-<<<<<<< HEAD
 func RPCMarshalBlock(ctx context.Context, block *types.Block, inclTx bool, fullTx bool, config *params.ChainConfig, backend Backend) (map[string]interface{}, error) {
-=======
-func RPCMarshalBlock(block *types.Block, inclTx bool, fullTx bool, config *params.ChainConfig) map[string]interface{} {
->>>>>>> bed84606
 	fields := RPCMarshalHeader(block.Header())
 	fields["size"] = hexutil.Uint64(block.Size())
 
@@ -1480,7 +1465,7 @@
 	if block.Header().WithdrawalsHash != nil {
 		fields["withdrawals"] = block.Withdrawals()
 	}
-	return fields
+	return fields, nil
 }
 
 // rpcMarshalHeader uses the generalized output filler, then adds the total difficulty field, which requires
@@ -1494,14 +1479,10 @@
 // rpcMarshalBlock uses the generalized output filler, then adds the total difficulty field, which requires
 // a `BlockchainAPI`.
 func (s *BlockChainAPI) rpcMarshalBlock(ctx context.Context, b *types.Block, inclTx bool, fullTx bool) (map[string]interface{}, error) {
-<<<<<<< HEAD
 	fields, err := RPCMarshalBlock(ctx, b, inclTx, fullTx, s.b.ChainConfig(), s.b)
 	if err != nil {
 		return nil, err
 	}
-=======
-	fields := RPCMarshalBlock(b, inclTx, fullTx, s.b.ChainConfig())
->>>>>>> bed84606
 	if inclTx {
 		fields["totalDifficulty"] = (*hexutil.Big)(s.b.GetTd(ctx, b.Hash()))
 	}
@@ -1529,15 +1510,12 @@
 	V                *hexutil.Big      `json:"v"`
 	R                *hexutil.Big      `json:"r"`
 	S                *hexutil.Big      `json:"s"`
-<<<<<<< HEAD
+	YParity          *hexutil.Uint64   `json:"yParity,omitempty"`
 
 	// deposit-tx only
 	SourceHash *common.Hash `json:"sourceHash,omitempty"`
 	Mint       *hexutil.Big `json:"mint,omitempty"`
 	IsSystemTx *bool        `json:"isSystemTx,omitempty"`
-=======
-	YParity          *hexutil.Uint64   `json:"yParity,omitempty"`
->>>>>>> bed84606
 }
 
 // newRPCTransaction returns a transaction that will serialize to the RPC
