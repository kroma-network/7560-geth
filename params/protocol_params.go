// Copyright 2015 The go-ethereum Authors
// This file is part of the go-ethereum library.
//
// The go-ethereum library is free software: you can redistribute it and/or modify
// it under the terms of the GNU Lesser General Public License as published by
// the Free Software Foundation, either version 3 of the License, or
// (at your option) any later version.
//
// The go-ethereum library is distributed in the hope that it will be useful,
// but WITHOUT ANY WARRANTY; without even the implied warranty of
// MERCHANTABILITY or FITNESS FOR A PARTICULAR PURPOSE. See the
// GNU Lesser General Public License for more details.
//
// You should have received a copy of the GNU Lesser General Public License
// along with the go-ethereum library. If not, see <http://www.gnu.org/licenses/>.

package params

import (
	"math/big"

	"github.com/ethereum/go-ethereum/common"
)
<<<<<<< HEAD

var (
	// The base fee portion of the transaction fee accumulates at this predeploy
	OptimismBaseFeeRecipient = common.HexToAddress("0x4200000000000000000000000000000000000019")
	// The L1 portion of the transaction fee accumulates at this predeploy
	OptimismL1FeeRecipient = common.HexToAddress("0x420000000000000000000000000000000000001A")
)
=======
>>>>>>> 3f40e65c

const (
	GasLimitBoundDivisor uint64 = 1024               // The bound divisor of the gas limit, used in update calculations.
	MinGasLimit          uint64 = 5000               // Minimum the gas limit may ever be.
	MaxGasLimit          uint64 = 0x7fffffffffffffff // Maximum the gas limit (2^63-1).
	GenesisGasLimit      uint64 = 4712388            // Gas limit of the Genesis block.

	MaximumExtraDataSize  uint64 = 32    // Maximum size extra data may be after Genesis.
	ExpByteGas            uint64 = 10    // Times ceil(log256(exponent)) for the EXP instruction.
	SloadGas              uint64 = 50    // Multiplied by the number of 32-byte words that are copied (round up) for any *COPY operation and added.
	CallValueTransferGas  uint64 = 9000  // Paid for CALL when the value transfer is non-zero.
	CallNewAccountGas     uint64 = 25000 // Paid for CALL when the destination address didn't exist prior.
	TxGas                 uint64 = 21000 // Per transaction not creating a contract. NOTE: Not payable on data of calls between transactions.
	TxGasContractCreation uint64 = 53000 // Per transaction that creates a contract. NOTE: Not payable on data of calls between transactions.
	TxDataZeroGas         uint64 = 4     // Per byte of data attached to a transaction that equals zero. NOTE: Not payable on data of calls between transactions.
	QuadCoeffDiv          uint64 = 512   // Divisor for the quadratic particle of the memory cost equation.
	LogDataGas            uint64 = 8     // Per byte in a LOG* operation's data.
	CallStipend           uint64 = 2300  // Free gas given at beginning of call.

	Keccak256Gas     uint64 = 30 // Once per KECCAK256 operation.
	Keccak256WordGas uint64 = 6  // Once per word of the KECCAK256 operation's data.
	InitCodeWordGas  uint64 = 2  // Once per word of the init code when creating a contract.

	SstoreSetGas    uint64 = 20000 // Once per SSTORE operation.
	SstoreResetGas  uint64 = 5000  // Once per SSTORE operation if the zeroness changes from zero.
	SstoreClearGas  uint64 = 5000  // Once per SSTORE operation if the zeroness doesn't change.
	SstoreRefundGas uint64 = 15000 // Once per SSTORE operation if the zeroness changes to zero.

	NetSstoreNoopGas  uint64 = 200   // Once per SSTORE operation if the value doesn't change.
	NetSstoreInitGas  uint64 = 20000 // Once per SSTORE operation from clean zero.
	NetSstoreCleanGas uint64 = 5000  // Once per SSTORE operation from clean non-zero.
	NetSstoreDirtyGas uint64 = 200   // Once per SSTORE operation from dirty.

	NetSstoreClearRefund      uint64 = 15000 // Once per SSTORE operation for clearing an originally existing storage slot
	NetSstoreResetRefund      uint64 = 4800  // Once per SSTORE operation for resetting to the original non-zero value
	NetSstoreResetClearRefund uint64 = 19800 // Once per SSTORE operation for resetting to the original zero value

	SstoreSentryGasEIP2200            uint64 = 2300  // Minimum gas required to be present for an SSTORE call, not consumed
	SstoreSetGasEIP2200               uint64 = 20000 // Once per SSTORE operation from clean zero to non-zero
	SstoreResetGasEIP2200             uint64 = 5000  // Once per SSTORE operation from clean non-zero to something else
	SstoreClearsScheduleRefundEIP2200 uint64 = 15000 // Once per SSTORE operation for clearing an originally existing storage slot

	ColdAccountAccessCostEIP2929 = uint64(2600) // COLD_ACCOUNT_ACCESS_COST
	ColdSloadCostEIP2929         = uint64(2100) // COLD_SLOAD_COST
	WarmStorageReadCostEIP2929   = uint64(100)  // WARM_STORAGE_READ_COST

	// In EIP-2200: SstoreResetGas was 5000.
	// In EIP-2929: SstoreResetGas was changed to '5000 - COLD_SLOAD_COST'.
	// In EIP-3529: SSTORE_CLEARS_SCHEDULE is defined as SSTORE_RESET_GAS + ACCESS_LIST_STORAGE_KEY_COST
	// Which becomes: 5000 - 2100 + 1900 = 4800
	SstoreClearsScheduleRefundEIP3529 uint64 = SstoreResetGasEIP2200 - ColdSloadCostEIP2929 + TxAccessListStorageKeyGas

	JumpdestGas   uint64 = 1     // Once per JUMPDEST operation.
	EpochDuration uint64 = 30000 // Duration between proof-of-work epochs.

	CreateDataGas         uint64 = 200   //
	CallCreateDepth       uint64 = 1024  // Maximum depth of call/create stack.
	ExpGas                uint64 = 10    // Once per EXP instruction
	LogGas                uint64 = 375   // Per LOG* operation.
	CopyGas               uint64 = 3     //
	StackLimit            uint64 = 1024  // Maximum size of VM stack allowed.
	TierStepGas           uint64 = 0     // Once per operation, for a selection of them.
	LogTopicGas           uint64 = 375   // Multiplied by the * of the LOG*, per LOG transaction. e.g. LOG0 incurs 0 * c_txLogTopicGas, LOG4 incurs 4 * c_txLogTopicGas.
	CreateGas             uint64 = 32000 // Once per CREATE operation & contract-creation transaction.
	Create2Gas            uint64 = 32000 // Once per CREATE2 operation
	SelfdestructRefundGas uint64 = 24000 // Refunded following a selfdestruct operation.
	MemoryGas             uint64 = 3     // Times the address of the (highest referenced byte in memory + 1). NOTE: referencing happens on read, write and in instructions such as RETURN and CALL.

	TxDataNonZeroGasFrontier  uint64 = 68   // Per byte of data attached to a transaction that is not equal to zero. NOTE: Not payable on data of calls between transactions.
	TxDataNonZeroGasEIP2028   uint64 = 16   // Per byte of non zero data attached to a transaction after EIP 2028 (part in Istanbul)
	TxAccessListAddressGas    uint64 = 2400 // Per address specified in EIP 2930 access list
	TxAccessListStorageKeyGas uint64 = 1900 // Per storage key specified in EIP 2930 access list

	// These have been changed during the course of the chain
	CallGasFrontier              uint64 = 40  // Once per CALL operation & message call transaction.
	CallGasEIP150                uint64 = 700 // Static portion of gas for CALL-derivates after EIP 150 (Tangerine)
	BalanceGasFrontier           uint64 = 20  // The cost of a BALANCE operation
	BalanceGasEIP150             uint64 = 400 // The cost of a BALANCE operation after Tangerine
	BalanceGasEIP1884            uint64 = 700 // The cost of a BALANCE operation after EIP 1884 (part of Istanbul)
	ExtcodeSizeGasFrontier       uint64 = 20  // Cost of EXTCODESIZE before EIP 150 (Tangerine)
	ExtcodeSizeGasEIP150         uint64 = 700 // Cost of EXTCODESIZE after EIP 150 (Tangerine)
	SloadGasFrontier             uint64 = 50
	SloadGasEIP150               uint64 = 200
	SloadGasEIP1884              uint64 = 800  // Cost of SLOAD after EIP 1884 (part of Istanbul)
	SloadGasEIP2200              uint64 = 800  // Cost of SLOAD after EIP 2200 (part of Istanbul)
	ExtcodeHashGasConstantinople uint64 = 400  // Cost of EXTCODEHASH (introduced in Constantinople)
	ExtcodeHashGasEIP1884        uint64 = 700  // Cost of EXTCODEHASH after EIP 1884 (part in Istanbul)
	SelfdestructGasEIP150        uint64 = 5000 // Cost of SELFDESTRUCT post EIP 150 (Tangerine)

	// EXP has a dynamic portion depending on the size of the exponent
	ExpByteFrontier uint64 = 10 // was set to 10 in Frontier
	ExpByteEIP158   uint64 = 50 // was raised to 50 during Eip158 (Spurious Dragon)

	// Extcodecopy has a dynamic AND a static cost. This represents only the
	// static portion of the gas. It was changed during EIP 150 (Tangerine)
	ExtcodeCopyBaseFrontier uint64 = 20
	ExtcodeCopyBaseEIP150   uint64 = 700

	// CreateBySelfdestructGas is used when the refunded account is one that does
	// not exist. This logic is similar to call.
	// Introduced in Tangerine Whistle (Eip 150)
	CreateBySelfdestructGas uint64 = 25000

	DefaultBaseFeeChangeDenominator = 8          // Bounds the amount the base fee can change between blocks.
	DefaultElasticityMultiplier     = 2          // Bounds the maximum gas limit an EIP-1559 block may have.
	InitialBaseFee                  = 1000000000 // Initial base fee for EIP-1559 blocks.

	MaxCodeSize     = 24576           // Maximum bytecode to permit for a contract
	MaxInitCodeSize = 2 * MaxCodeSize // Maximum initcode to permit in a creation transaction and create instructions

	// Precompiled contract gas prices

	EcrecoverGas        uint64 = 3000 // Elliptic curve sender recovery gas price
	Sha256BaseGas       uint64 = 60   // Base price for a SHA256 operation
	Sha256PerWordGas    uint64 = 12   // Per-word price for a SHA256 operation
	Ripemd160BaseGas    uint64 = 600  // Base price for a RIPEMD160 operation
	Ripemd160PerWordGas uint64 = 120  // Per-word price for a RIPEMD160 operation
	IdentityBaseGas     uint64 = 15   // Base price for a data copy operation
	IdentityPerWordGas  uint64 = 3    // Per-work price for a data copy operation

	Bn256AddGasByzantium             uint64 = 500    // Byzantium gas needed for an elliptic curve addition
	Bn256AddGasIstanbul              uint64 = 150    // Gas needed for an elliptic curve addition
	Bn256ScalarMulGasByzantium       uint64 = 40000  // Byzantium gas needed for an elliptic curve scalar multiplication
	Bn256ScalarMulGasIstanbul        uint64 = 6000   // Gas needed for an elliptic curve scalar multiplication
	Bn256PairingBaseGasByzantium     uint64 = 100000 // Byzantium base price for an elliptic curve pairing check
	Bn256PairingBaseGasIstanbul      uint64 = 45000  // Base price for an elliptic curve pairing check
	Bn256PairingPerPointGasByzantium uint64 = 80000  // Byzantium per-point price for an elliptic curve pairing check
	Bn256PairingPerPointGasIstanbul  uint64 = 34000  // Per-point price for an elliptic curve pairing check

	Bls12381G1AddGas          uint64 = 600    // Price for BLS12-381 elliptic curve G1 point addition
	Bls12381G1MulGas          uint64 = 12000  // Price for BLS12-381 elliptic curve G1 point scalar multiplication
	Bls12381G2AddGas          uint64 = 4500   // Price for BLS12-381 elliptic curve G2 point addition
	Bls12381G2MulGas          uint64 = 55000  // Price for BLS12-381 elliptic curve G2 point scalar multiplication
	Bls12381PairingBaseGas    uint64 = 115000 // Base gas price for BLS12-381 elliptic curve pairing check
	Bls12381PairingPerPairGas uint64 = 23000  // Per-point pair gas price for BLS12-381 elliptic curve pairing check
	Bls12381MapG1Gas          uint64 = 5500   // Gas price for BLS12-381 mapping field element to G1 operation
	Bls12381MapG2Gas          uint64 = 110000 // Gas price for BLS12-381 mapping field element to G2 operation

	// The Refund Quotient is the cap on how much of the used gas can be refunded. Before EIP-3529,
	// up to half the consumed gas could be refunded. Redefined as 1/5th in EIP-3529
	RefundQuotient        uint64 = 2
	RefundQuotientEIP3529 uint64 = 5

	BlobTxBytesPerFieldElement         = 32      // Size in bytes of a field element
	BlobTxFieldElementsPerBlob         = 4096    // Number of field elements stored in a single data blob
	BlobTxHashVersion                  = 0x01    // Version byte of the commitment hash
	BlobTxBlobGasPerBlob               = 1 << 17 // Gas consumption of a single data blob (== blob byte size)
	BlobTxMinBlobGasprice              = 1       // Minimum gas price for data blobs
	BlobTxBlobGaspriceUpdateFraction   = 3338477 // Controls the maximum rate of change for blob gas price
	BlobTxPointEvaluationPrecompileGas = 50000   // Gas price for the point evaluation precompile.

	BlobTxTargetBlobGasPerBlock = 3 * BlobTxBlobGasPerBlob // Target consumable blob gas for data blobs per block (for 1559-like pricing)
	MaxBlobGasPerBlock          = 6 * BlobTxBlobGasPerBlob // Maximum consumable blob gas for data blobs per block
)

// Gas discount table for BLS12-381 G1 and G2 multi exponentiation operations
var Bls12381MultiExpDiscountTable = [128]uint64{1200, 888, 764, 641, 594, 547, 500, 453, 438, 423, 408, 394, 379, 364, 349, 334, 330, 326, 322, 318, 314, 310, 306, 302, 298, 294, 289, 285, 281, 277, 273, 269, 268, 266, 265, 263, 262, 260, 259, 257, 256, 254, 253, 251, 250, 248, 247, 245, 244, 242, 241, 239, 238, 236, 235, 233, 232, 231, 229, 228, 226, 225, 223, 222, 221, 220, 219, 219, 218, 217, 216, 216, 215, 214, 213, 213, 212, 211, 211, 210, 209, 208, 208, 207, 206, 205, 205, 204, 203, 202, 202, 201, 200, 199, 199, 198, 197, 196, 196, 195, 194, 193, 193, 192, 191, 191, 190, 189, 188, 188, 187, 186, 185, 185, 184, 183, 182, 182, 181, 180, 179, 179, 178, 177, 176, 176, 175, 174}

var (
	DifficultyBoundDivisor = big.NewInt(2048)   // The bound divisor of the difficulty, used in the update calculations.
	GenesisDifficulty      = big.NewInt(131072) // Difficulty of the Genesis block.
	MinimumDifficulty      = big.NewInt(131072) // The minimum that the difficulty may ever be.
	DurationLimit          = big.NewInt(13)     // The decision boundary on the blocktime duration used to determine whether difficulty should go up or not.

	// BeaconRootsStorageAddress is the address where historical beacon roots are stored as per EIP-4788
	BeaconRootsStorageAddress = common.HexToAddress("0xbEac00dDB15f3B6d645C48263dC93862413A222D")
	// SystemAddress is where the system-transaction is sent from as per EIP-4788
	SystemAddress common.Address = common.HexToAddress("0xfffffffffffffffffffffffffffffffffffffffe")
)<|MERGE_RESOLUTION|>--- conflicted
+++ resolved
@@ -21,7 +21,6 @@
 
 	"github.com/ethereum/go-ethereum/common"
 )
-<<<<<<< HEAD
 
 var (
 	// The base fee portion of the transaction fee accumulates at this predeploy
@@ -29,8 +28,6 @@
 	// The L1 portion of the transaction fee accumulates at this predeploy
 	OptimismL1FeeRecipient = common.HexToAddress("0x420000000000000000000000000000000000001A")
 )
-=======
->>>>>>> 3f40e65c
 
 const (
 	GasLimitBoundDivisor uint64 = 1024               // The bound divisor of the gas limit, used in update calculations.
